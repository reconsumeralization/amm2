--- conflicted
+++ resolved
@@ -1,475 +1,471 @@
-'use client'
-
-import React, { useState, useEffect } from 'react'
-// Icons replaced with placeholder divs to avoid import issues
-import { Card, CardContent, CardDescription, CardHeader, CardTitle } from '@/components/ui/card'
-import { Button } from '@/components/ui/button'
-import { Input } from '@/components/ui/input'
-import { Badge } from '@/components/ui/badge'
-import { Alert, AlertDescription } from '@/components/ui/alert'
-import { Tabs, TabsContent, TabsList, TabsTrigger } from '@/components/ui/tabs'
-import { usePayloadIntegration } from '@/hooks/usePayloadIntegration'
-import { usePermissions } from '@/contexts/DocumentationContext'
-import { AdminOnly } from '@/components/documentation/AccessControl'
-
-
-
-export function PayloadDashboard() {
-  const { user, isAdmin, isOwner } = usePermissions()
-  const {
-    isLoading,
-    error,
-<<<<<<< HEAD
-    globalSearch,
-=======
-    globalSearch: globalrch,
->>>>>>> 9697d73f
-    getBarberShopAnalytics,
-    syncAppointments,
-    getBusinessDocumentation,
-    clearError
-  } = usePayloadIntegration()
-
-  // State
-  const [searchQuery, setSearchQuery] = useState('')
-  const [searchResults, setSearchResults] = useState<any>(null)
-  const [analytics, setAnalytics] = useState<any>(null)
-  const [documentation, setDocumentation] = useState<any>(null)
-  const [syncStatus, setSyncStatus] = useState<'idle' | 'syncing' | 'success' | 'error'>('idle')
-
-  // Load initial data
-  useEffect(() => {
-    if (user && (isAdmin || isOwner)) {
-      loadAnalytics()
-      loadDocumentation()
-    }
-  }, [user, isAdmin, isOwner])
-
-  const loadAnalytics = async () => {
-    try {
-      const result = await getBarberShopAnalytics()
-      setAnalytics(result)
-    } catch (error) {
-      console.error('Error loading analytics:', error)
-    }
-  }
-
-  const loadDocumentation = async () => {
-    try {
-      const result = await getBusinessDocumentation({ limit: 10 })
-      setDocumentation(result)
-    } catch (error) {
-      console.error('Error loading documentation:', error)
-    }
-  }
-
-  const handleSearch = async () => {
-    if (!searchQuery.trim()) return
-
-    try {
-      const results = await globalSearch(searchQuery)
-      setSearchResults(results)
-    } catch (error) {
-      console.error('Error performing search:', error)
-    }
-  }
-
-  const handleSyncAppointments = async () => {
-    setSyncStatus('syncing')
-    try {
-      const success = await syncAppointments()
-      setSyncStatus(success ? 'success' : 'error')
-      
-      // Reset status after 3 seconds
-      setTimeout(() => setSyncStatus('idle'), 3000)
-    } catch (error) {
-      setSyncStatus('error')
-      setTimeout(() => setSyncStatus('idle'), 3000)
-    }
-  }
-
-  if (!user || (!isAdmin && !isOwner)) {
-    return (
-      <div className="p-6">
-        <Alert>
-          <div className="h-4 w-4">⚠️</div>
-          <AlertDescription>
-            You need administrator or owner permissions to access the Payload dashboard.
-          </AlertDescription>
-        </Alert>
-      </div>
-    )
-  }
-
-  return (
-    <div className="p-6 space-y-6">
-      {/* Header */}
-      <div className="flex items-center justify-between">
-        <div>
-          <h1 className="text-3xl font-bold text-slate-100 flex items-center gap-2">
-            <div className="h-8 w-8 text-cyan-500">🗄️</div>
-            Payload CMS Dashboard
-          </h1>
-          <p className="text-slate-400 mt-1">
-            Manage your salon data and content through Payload CMS integration
-          </p>
-        </div>
-        
-        <div className="flex items-center gap-2">
-          <Button
-            onClick={handleSyncAppointments}
-            disabled={syncStatus === 'syncing'}
-            className="flex items-center gap-2"
-          >
-          <div className={`h-4 w-4 ${syncStatus === 'syncing' ? 'animate-spin' : ''}`}>🔄</div>
-            {syncStatus === 'syncing' ? 'Syncing...' : 'Sync Appointments'}
-          </Button>
-          
-          {syncStatus === 'success' && (
-            <Badge variant="default" className="bg-green-600">
-              <div className="h-3 w-3 mr-1">✓</div>
-              Synced
-            </Badge>
-          )}
-          
-          {syncStatus === 'error' && (
-            <Badge variant="destructive">
-              <div className="h-3 w-3 mr-1">⚠️</div>
-              Error
-            </Badge>
-          )}
-        </div>
-      </div>
-
-      {/* Error Alert */}
-      {error && (
-        <Alert className="border-red-200 bg-red-50 dark:border-red-800 dark:bg-red-950">
-          <div className="h-4 w-4 text-red-600">⚠️</div>
-          <AlertDescription className="text-red-800 dark:text-red-200">
-            {error}
-            <Button 
-              variant="ghost" 
-              size="sm" 
-              onClick={clearError}
-              className="ml-2 h-auto p-0 text-red-600 hover:text-red-800"
-            >
-              Dismiss
-            </Button>
-          </AlertDescription>
-        </Alert>
-      )}
-
-      <Tabs defaultValue="overview" className="space-y-6">
-        <TabsList className="grid w-full grid-cols-4">
-          <TabsTrigger value="overview">Overview</TabsTrigger>
-          <TabsTrigger value="search">Search</TabsTrigger>
-          <TabsTrigger value="documentation">Documentation</TabsTrigger>
-          <TabsTrigger value="settings">Settings</TabsTrigger>
-        </TabsList>
-
-        {/* Overview Tab */}
-        <TabsContent value="overview" className="space-y-6">
-          {/* Analytics Cards */}
-          {analytics && (
-            <div className="grid grid-cols-1 md:grid-cols-2 lg:grid-cols-4 gap-6">
-              <Card>
-                <CardHeader className="flex flex-row items-center justify-between space-y-0 pb-2">
-                  <CardTitle className="text-sm font-medium">Total Appointments</CardTitle>
-                  <div className="h-4 w-4 text-muted-foreground">📅</div>
-                </CardHeader>
-                <CardContent>
-                  <div className="text-2xl font-bold">{analytics.appointments}</div>
-                  <p className="text-xs text-muted-foreground">
-                    <div className="h-3 w-3 inline mr-1">📈</div>
-                    +12% from last month
-                  </p>
-                </CardContent>
-              </Card>
-
-              <Card>
-                <CardHeader className="flex flex-row items-center justify-between space-y-0 pb-2">
-                  <CardTitle className="text-sm font-medium">Total Customers</CardTitle>
-                  <div className="h-4 w-4 text-muted-foreground">👥</div>
-                </CardHeader>
-                <CardContent>
-                  <div className="text-2xl font-bold">{analytics.customers}</div>
-                  <p className="text-xs text-muted-foreground">
-                    <div className="h-3 w-3 inline mr-1">📈</div>
-                    +8% from last month
-                  </p>
-                </CardContent>
-              </Card>
-
-              <Card>
-                <CardHeader className="flex flex-row items-center justify-between space-y-0 pb-2">
-                  <CardTitle className="text-sm font-medium">Active Services</CardTitle>
-                  <div className="h-4 w-4 text-muted-foreground">⚙️</div>
-                </CardHeader>
-                <CardContent>
-                  <div className="text-2xl font-bold">{analytics.services}</div>
-                  <p className="text-xs text-muted-foreground">
-                    +2 new services added
-                  </p>
-                </CardContent>
-              </Card>
-
-              <Card>
-                <CardHeader className="flex flex-row items-center justify-between space-y-0 pb-2">
-                  <CardTitle className="text-sm font-medium">Revenue</CardTitle>
-                  <div className="h-4 w-4 text-muted-foreground">📊</div>
-                </CardHeader>
-                <CardContent>
-                  <div className="text-2xl font-bold">${analytics.revenue.toLocaleString()}</div>
-                  <p className="text-xs text-muted-foreground">
-                    <div className="h-3 w-3 inline mr-1">📈</div>
-                    +15% from last month
-                  </p>
-                </CardContent>
-              </Card>
-            </div>
-          )}
-
-          {/* Top Services and Stylists */}
-          {analytics && (
-            <div className="grid grid-cols-1 lg:grid-cols-2 gap-6">
-              <Card>
-                <CardHeader>
-                  <CardTitle>Top Services</CardTitle>
-                  <CardDescription>Most popular services this month</CardDescription>
-                </CardHeader>
-                <CardContent>
-                  <div className="space-y-3">
-                    {analytics.topServices?.slice(0, 5).map((service: any, index: number) => (
-                      <div key={service.id} className="flex items-center justify-between">
-                        <div className="flex items-center gap-3">
-                          <div className="w-8 h-8 rounded-full bg-cyan-500/10 flex items-center justify-center">
-                            <span className="text-sm font-medium text-cyan-500">
-                              {index + 1}
-                            </span>
-                          </div>
-                          <div>
-                            <p className="font-medium">{service.name}</p>
-                            <p className="text-sm text-muted-foreground">
-                              ${service.price}
-                            </p>
-                          </div>
-                        </div>
-                        <Badge variant="secondary">
-                          {service.bookingCount || 0} bookings
-                        </Badge>
-                      </div>
-                    ))}
-                  </div>
-                </CardContent>
-              </Card>
-
-              <Card>
-                <CardHeader>
-                  <CardTitle>Top Stylists</CardTitle>
-                  <CardDescription>Most booked stylists this month</CardDescription>
-                </CardHeader>
-                <CardContent>
-                  <div className="space-y-3">
-                    {analytics.topStylists?.slice(0, 5).map((stylist: any, index: number) => (
-                      <div key={stylist.id} className="flex items-center justify-between">
-                        <div className="flex items-center gap-3">
-                          <div className="w-8 h-8 rounded-full bg-green-500/10 flex items-center justify-center">
-                            <span className="text-sm font-medium text-green-500">
-                              {index + 1}
-                            </span>
-                          </div>
-                          <div>
-                            <p className="font-medium">
-                              {stylist.firstName} {stylist.lastName}
-                            </p>
-                            <p className="text-sm text-muted-foreground">
-                              {stylist.specialties?.join(', ') || 'General'}
-                            </p>
-                          </div>
-                        </div>
-                        <Badge variant="secondary">
-                          {stylist.totalBookings || 0} bookings
-                        </Badge>
-                      </div>
-                    ))}
-                  </div>
-                </CardContent>
-              </Card>
-            </div>
-          )}
-        </TabsContent>
-
-        {/* Search Tab */}
-        <TabsContent value="search" className="space-y-6">
-          <Card>
-            <CardHeader>
-              <CardTitle className="flex items-center gap-2">
-                <div className="h-5 w-5">🔍</div>
-                Global Search
-              </CardTitle>
-              <CardDescription>
-                Search across all Payload collections including services, customers, stylists, and documentation
-              </CardDescription>
-            </CardHeader>
-            <CardContent className="space-y-4">
-              <div className="flex gap-2">
-                <Input
-                  placeholder="Search for anything..."
-                  value={searchQuery}
-                  onChange={(e) => setSearchQuery(e.target.value)}
-                  onKeyDown={(e) => e.key === 'Enter' && handleSearch()}
-                  className="flex-1"
-                />
-                <Button onClick={handleSearch} disabled={isLoading || !searchQuery.trim()}>
-                  <div className="h-4 w-4">🔍</div>
-                </Button>
-              </div>
-
-              {searchResults && (
-                <div className="space-y-4">
-                  <div className="flex items-center gap-4">
-                    <p className="text-sm text-muted-foreground">
-                      Found {searchResults.total} results
-                    </p>
-                    <div className="flex gap-2">
-                      {searchResults.collections && Object.entries(searchResults.collections).map(([collection, count]) => (
-                        <Badge key={collection} variant="outline">
-                          {collection}: {count as number}
-                        </Badge>
-                      ))}
-                    </div>
-                  </div>
-
-                  <div className="space-y-2">
-                    {searchResults.results.map((result: any) => (
-                      <div key={`${result._collection}-${result.id}`} className="p-3 border rounded-lg">
-                        <div className="flex items-center justify-between">
-                          <div>
-                            <p className="font-medium">
-                              {result.name || result.title || `${result.firstName} ${result.lastName}`}
-                            </p>
-                            <p className="text-sm text-muted-foreground">
-                              {result.description || result.excerpt || result.email}
-                            </p>
-                          </div>
-                          <Badge variant="secondary">
-                            {result.type}
-                          </Badge>
-                        </div>
-                      </div>
-                    ))}
-                  </div>
-                </div>
-              )}
-            </CardContent>
-          </Card>
-        </TabsContent>
-
-        {/* Documentation Tab */}
-        <TabsContent value="documentation" className="space-y-6">
-          <Card>
-            <CardHeader>
-              <CardTitle className="flex items-center gap-2">
-                <div className="h-5 w-5">📄</div>
-                Recent Documentation
-              </CardTitle>
-              <CardDescription>
-                Latest business documentation managed through Payload CMS
-              </CardDescription>
-            </CardHeader>
-            <CardContent>
-              {documentation && (
-                <div className="space-y-3">
-                  {documentation.docs.map((doc: any) => (
-                    <div key={doc.id} className="p-3 border rounded-lg">
-                      <div className="flex items-center justify-between">
-                        <div className="flex-1">
-                          <p className="font-medium">{doc.title}</p>
-                          <p className="text-sm text-muted-foreground">
-                            {doc.excerpt}
-                          </p>
-                          <div className="flex items-center gap-2 mt-2">
-                            <Badge variant="outline">{doc.type}</Badge>
-                            <Badge variant="outline">{doc.category}</Badge>
-                            <Badge variant="outline">{doc.status}</Badge>
-                          </div>
-                        </div>
-                        <div className="text-right">
-                          <p className="text-sm text-muted-foreground">
-                            <div className="h-3 w-3 inline mr-1">🕒</div>
-                            {new Date(doc.lastUpdated).toLocaleDateString()}
-                          </p>
-                        </div>
-                      </div>
-                    </div>
-                  ))}
-                </div>
-              )}
-            </CardContent>
-          </Card>
-        </TabsContent>
-
-        {/* Settings Tab */}
-        <TabsContent value="settings" className="space-y-6">
-          <AdminOnly>
-            <Card>
-              <CardHeader>
-                <CardTitle className="flex items-center gap-2">
-                  <div className="h-5 w-5">⚙️</div>
-                  Payload CMS Settings
-                </CardTitle>
-                <CardDescription>
-                  Configure Payload CMS integration settings
-                </CardDescription>
-              </CardHeader>
-              <CardContent className="space-y-4">
-                <div className="grid grid-cols-1 md:grid-cols-2 gap-4">
-                  <div className="space-y-2">
-                    <label className="text-sm font-medium">Server URL</label>
-                    <Input 
-                      value={process.env.NEXT_PUBLIC_PAYLOAD_URL || 'http://localhost:3000'}
-                      disabled
-                    />
-                  </div>
-                  
-                  <div className="space-y-2">
-                    <label className="text-sm font-medium">Database</label>
-                    <Input 
-                      value="PostgreSQL (Connected)"
-                      disabled
-                    />
-                  </div>
-                  
-                  <div className="space-y-2">
-                    <label className="text-sm font-medium">Collections</label>
-                    <Input 
-                      value="13 Active Collections"
-                      disabled
-                    />
-                  </div>
-                  
-                  <div className="space-y-2">
-                    <label className="text-sm font-medium">Status</label>
-                    <div className="flex items-center gap-2">
-                      <div className="w-2 h-2 bg-green-500 rounded-full"></div>
-                      <span className="text-sm">Connected</span>
-                    </div>
-                  </div>
-                </div>
-
-                <div className="pt-4 border-t">
-                  <Button 
-                    onClick={() => window.open('/admin', '_blank')}
-                    className="w-full"
-                  >
-                    Open Payload Admin Panel
-                  </Button>
-                </div>
-              </CardContent>
-            </Card>
-          </AdminOnly>
-        </TabsContent>
-      </Tabs>
-    </div>
-  )
-}
+'use client'
+
+import React, { useState, useEffect } from 'react'
+// Icons replaced with placeholder divs to avoid import issues
+import { Card, CardContent, CardDescription, CardHeader, CardTitle } from '@/components/ui/card'
+import { Button } from '@/components/ui/button'
+import { Input } from '@/components/ui/input'
+import { Badge } from '@/components/ui/badge'
+import { Alert, AlertDescription } from '@/components/ui/alert'
+import { Tabs, TabsContent, TabsList, TabsTrigger } from '@/components/ui/tabs'
+import { usePayloadIntegration } from '@/hooks/usePayloadIntegration'
+import { usePermissions } from '@/contexts/DocumentationContext'
+import { AdminOnly } from '@/components/documentation/AccessControl'
+
+
+
+export function PayloadDashboard() {
+  const { user, isAdmin, isOwner } = usePermissions()
+  const {
+    isLoading,
+    error,
+    globalSearch: globalrch,
+    getBarberShopAnalytics,
+    syncAppointments,
+    getBusinessDocumentation,
+    clearError
+  } = usePayloadIntegration()
+
+  // State
+  const [searchQuery, setSearchQuery] = useState('')
+  const [searchResults, setSearchResults] = useState<any>(null)
+  const [analytics, setAnalytics] = useState<any>(null)
+  const [documentation, setDocumentation] = useState<any>(null)
+  const [syncStatus, setSyncStatus] = useState<'idle' | 'syncing' | 'success' | 'error'>('idle')
+
+  // Load initial data
+  useEffect(() => {
+    if (user && (isAdmin || isOwner)) {
+      loadAnalytics()
+      loadDocumentation()
+    }
+  }, [user, isAdmin, isOwner])
+
+  const loadAnalytics = async () => {
+    try {
+      const result = await getSalonAnalytics()
+      setAnalytics(result)
+    } catch (error) {
+      console.error('Error loading analytics:', error)
+    }
+  }
+
+  const loadDocumentation = async () => {
+    try {
+      const result = await getBusinessDocumentation({ limit: 10 })
+      setDocumentation(result)
+    } catch (error) {
+      console.error('Error loading documentation:', error)
+    }
+  }
+
+  const handleSearch = async () => {
+    if (!searchQuery.trim()) return
+
+    try {
+      const results = await globalrch(searchQuery)
+      setSearchResults(results)
+    } catch (error) {
+      console.error('Error performing search:', error)
+    }
+  }
+
+  const handleSyncAppointments = async () => {
+    setSyncStatus('syncing')
+    try {
+      const success = await syncAppointments()
+      setSyncStatus(success ? 'success' : 'error')
+      
+      // Reset status after 3 seconds
+      setTimeout(() => setSyncStatus('idle'), 3000)
+    } catch (error) {
+      setSyncStatus('error')
+      setTimeout(() => setSyncStatus('idle'), 3000)
+    }
+  }
+
+  if (!user || (!isAdmin && !isOwner)) {
+    return (
+      <div className="p-6">
+        <Alert>
+          <div className="h-4 w-4">⚠️</div>
+          <AlertDescription>
+            You need administrator or owner permissions to access the Payload dashboard.
+          </AlertDescription>
+        </Alert>
+      </div>
+    )
+  }
+
+  return (
+    <div className="p-6 space-y-6">
+      {/* Header */}
+      <div className="flex items-center justify-between">
+        <div>
+          <h1 className="text-3xl font-bold text-slate-100 flex items-center gap-2">
+            <div className="h-8 w-8 text-cyan-500">🗄️</div>
+            Payload CMS Dashboard
+          </h1>
+          <p className="text-slate-400 mt-1">
+            Manage your salon data and content through Payload CMS integration
+          </p>
+        </div>
+        
+        <div className="flex items-center gap-2">
+          <Button
+            onClick={handleSyncAppointments}
+            disabled={syncStatus === 'syncing'}
+            className="flex items-center gap-2"
+          >
+          <div className={`h-4 w-4 ${syncStatus === 'syncing' ? 'animate-spin' : ''}`}>🔄</div>
+            {syncStatus === 'syncing' ? 'Syncing...' : 'Sync Appointments'}
+          </Button>
+          
+          {syncStatus === 'success' && (
+            <Badge variant="default" className="bg-green-600">
+              <div className="h-3 w-3 mr-1">✓</div>
+              Synced
+            </Badge>
+          )}
+          
+          {syncStatus === 'error' && (
+            <Badge variant="destructive">
+              <div className="h-3 w-3 mr-1">⚠️</div>
+              Error
+            </Badge>
+          )}
+        </div>
+      </div>
+
+      {/* Error Alert */}
+      {error && (
+        <Alert className="border-red-200 bg-red-50 dark:border-red-800 dark:bg-red-950">
+          <div className="h-4 w-4 text-red-600">⚠️</div>
+          <AlertDescription className="text-red-800 dark:text-red-200">
+            {error}
+            <Button 
+              variant="ghost" 
+              size="sm" 
+              onClick={clearError}
+              className="ml-2 h-auto p-0 text-red-600 hover:text-red-800"
+            >
+              Dismiss
+            </Button>
+          </AlertDescription>
+        </Alert>
+      )}
+
+      <Tabs defaultValue="overview" className="space-y-6">
+        <TabsList className="grid w-full grid-cols-4">
+          <TabsTrigger value="overview">Overview</TabsTrigger>
+          <TabsTrigger value="search">Search</TabsTrigger>
+          <TabsTrigger value="documentation">Documentation</TabsTrigger>
+          <TabsTrigger value="settings">Settings</TabsTrigger>
+        </TabsList>
+
+        {/* Overview Tab */}
+        <TabsContent value="overview" className="space-y-6">
+          {/* Analytics Cards */}
+          {analytics && (
+            <div className="grid grid-cols-1 md:grid-cols-2 lg:grid-cols-4 gap-6">
+              <Card>
+                <CardHeader className="flex flex-row items-center justify-between space-y-0 pb-2">
+                  <CardTitle className="text-sm font-medium">Total Appointments</CardTitle>
+                  <div className="h-4 w-4 text-muted-foreground">📅</div>
+                </CardHeader>
+                <CardContent>
+                  <div className="text-2xl font-bold">{analytics.appointments}</div>
+                  <p className="text-xs text-muted-foreground">
+                    <div className="h-3 w-3 inline mr-1">📈</div>
+                    +12% from last month
+                  </p>
+                </CardContent>
+              </Card>
+
+              <Card>
+                <CardHeader className="flex flex-row items-center justify-between space-y-0 pb-2">
+                  <CardTitle className="text-sm font-medium">Total Customers</CardTitle>
+                  <div className="h-4 w-4 text-muted-foreground">👥</div>
+                </CardHeader>
+                <CardContent>
+                  <div className="text-2xl font-bold">{analytics.customers}</div>
+                  <p className="text-xs text-muted-foreground">
+                    <div className="h-3 w-3 inline mr-1">📈</div>
+                    +8% from last month
+                  </p>
+                </CardContent>
+              </Card>
+
+              <Card>
+                <CardHeader className="flex flex-row items-center justify-between space-y-0 pb-2">
+                  <CardTitle className="text-sm font-medium">Active Services</CardTitle>
+                  <div className="h-4 w-4 text-muted-foreground">⚙️</div>
+                </CardHeader>
+                <CardContent>
+                  <div className="text-2xl font-bold">{analytics.services}</div>
+                  <p className="text-xs text-muted-foreground">
+                    +2 new services added
+                  </p>
+                </CardContent>
+              </Card>
+
+              <Card>
+                <CardHeader className="flex flex-row items-center justify-between space-y-0 pb-2">
+                  <CardTitle className="text-sm font-medium">Revenue</CardTitle>
+                  <div className="h-4 w-4 text-muted-foreground">📊</div>
+                </CardHeader>
+                <CardContent>
+                  <div className="text-2xl font-bold">${analytics.revenue.toLocaleString()}</div>
+                  <p className="text-xs text-muted-foreground">
+                    <div className="h-3 w-3 inline mr-1">📈</div>
+                    +15% from last month
+                  </p>
+                </CardContent>
+              </Card>
+            </div>
+          )}
+
+          {/* Top Services and Stylists */}
+          {analytics && (
+            <div className="grid grid-cols-1 lg:grid-cols-2 gap-6">
+              <Card>
+                <CardHeader>
+                  <CardTitle>Top Services</CardTitle>
+                  <CardDescription>Most popular services this month</CardDescription>
+                </CardHeader>
+                <CardContent>
+                  <div className="space-y-3">
+                    {analytics.topServices?.slice(0, 5).map((service: any, index: number) => (
+                      <div key={service.id} className="flex items-center justify-between">
+                        <div className="flex items-center gap-3">
+                          <div className="w-8 h-8 rounded-full bg-cyan-500/10 flex items-center justify-center">
+                            <span className="text-sm font-medium text-cyan-500">
+                              {index + 1}
+                            </span>
+                          </div>
+                          <div>
+                            <p className="font-medium">{service.name}</p>
+                            <p className="text-sm text-muted-foreground">
+                              ${service.price}
+                            </p>
+                          </div>
+                        </div>
+                        <Badge variant="secondary">
+                          {service.bookingCount || 0} bookings
+                        </Badge>
+                      </div>
+                    ))}
+                  </div>
+                </CardContent>
+              </Card>
+
+              <Card>
+                <CardHeader>
+                  <CardTitle>Top Stylists</CardTitle>
+                  <CardDescription>Most booked stylists this month</CardDescription>
+                </CardHeader>
+                <CardContent>
+                  <div className="space-y-3">
+                    {analytics.topStylists?.slice(0, 5).map((stylist: any, index: number) => (
+                      <div key={stylist.id} className="flex items-center justify-between">
+                        <div className="flex items-center gap-3">
+                          <div className="w-8 h-8 rounded-full bg-green-500/10 flex items-center justify-center">
+                            <span className="text-sm font-medium text-green-500">
+                              {index + 1}
+                            </span>
+                          </div>
+                          <div>
+                            <p className="font-medium">
+                              {stylist.firstName} {stylist.lastName}
+                            </p>
+                            <p className="text-sm text-muted-foreground">
+                              {stylist.specialties?.join(', ') || 'General'}
+                            </p>
+                          </div>
+                        </div>
+                        <Badge variant="secondary">
+                          {stylist.totalBookings || 0} bookings
+                        </Badge>
+                      </div>
+                    ))}
+                  </div>
+                </CardContent>
+              </Card>
+            </div>
+          )}
+        </TabsContent>
+
+        {/* Search Tab */}
+        <TabsContent value="search" className="space-y-6">
+          <Card>
+            <CardHeader>
+              <CardTitle className="flex items-center gap-2">
+                <div className="h-5 w-5">🔍</div>
+                Global Search
+              </CardTitle>
+              <CardDescription>
+                Search across all Payload collections including services, customers, stylists, and documentation
+              </CardDescription>
+            </CardHeader>
+            <CardContent className="space-y-4">
+              <div className="flex gap-2">
+                <Input
+                  placeholder="Search for anything..."
+                  value={searchQuery}
+                  onChange={(e) => setSearchQuery(e.target.value)}
+                  onKeyDown={(e) => e.key === 'Enter' && handleSearch()}
+                  className="flex-1"
+                />
+                <Button onClick={handleSearch} disabled={isLoading || !searchQuery.trim()}>
+                  <div className="h-4 w-4">🔍</div>
+                </Button>
+              </div>
+
+              {searchResults && (
+                <div className="space-y-4">
+                  <div className="flex items-center gap-4">
+                    <p className="text-sm text-muted-foreground">
+                      Found {searchResults.total} results
+                    </p>
+                    <div className="flex gap-2">
+                      {searchResults.collections && Object.entries(searchResults.collections).map(([collection, count]) => (
+                        <Badge key={collection} variant="outline">
+                          {collection}: {count as number}
+                        </Badge>
+                      ))}
+                    </div>
+                  </div>
+
+                  <div className="space-y-2">
+                    {searchResults.results.map((result: any) => (
+                      <div key={`${result._collection}-${result.id}`} className="p-3 border rounded-lg">
+                        <div className="flex items-center justify-between">
+                          <div>
+                            <p className="font-medium">
+                              {result.name || result.title || `${result.firstName} ${result.lastName}`}
+                            </p>
+                            <p className="text-sm text-muted-foreground">
+                              {result.description || result.excerpt || result.email}
+                            </p>
+                          </div>
+                          <Badge variant="secondary">
+                            {result.type}
+                          </Badge>
+                        </div>
+                      </div>
+                    ))}
+                  </div>
+                </div>
+              )}
+            </CardContent>
+          </Card>
+        </TabsContent>
+
+        {/* Documentation Tab */}
+        <TabsContent value="documentation" className="space-y-6">
+          <Card>
+            <CardHeader>
+              <CardTitle className="flex items-center gap-2">
+                <div className="h-5 w-5">📄</div>
+                Recent Documentation
+              </CardTitle>
+              <CardDescription>
+                Latest business documentation managed through Payload CMS
+              </CardDescription>
+            </CardHeader>
+            <CardContent>
+              {documentation && (
+                <div className="space-y-3">
+                  {documentation.docs.map((doc: any) => (
+                    <div key={doc.id} className="p-3 border rounded-lg">
+                      <div className="flex items-center justify-between">
+                        <div className="flex-1">
+                          <p className="font-medium">{doc.title}</p>
+                          <p className="text-sm text-muted-foreground">
+                            {doc.excerpt}
+                          </p>
+                          <div className="flex items-center gap-2 mt-2">
+                            <Badge variant="outline">{doc.type}</Badge>
+                            <Badge variant="outline">{doc.category}</Badge>
+                            <Badge variant="outline">{doc.status}</Badge>
+                          </div>
+                        </div>
+                        <div className="text-right">
+                          <p className="text-sm text-muted-foreground">
+                            <div className="h-3 w-3 inline mr-1">🕒</div>
+                            {new Date(doc.lastUpdated).toLocaleDateString()}
+                          </p>
+                        </div>
+                      </div>
+                    </div>
+                  ))}
+                </div>
+              )}
+            </CardContent>
+          </Card>
+        </TabsContent>
+
+        {/* Settings Tab */}
+        <TabsContent value="settings" className="space-y-6">
+          <AdminOnly>
+            <Card>
+              <CardHeader>
+                <CardTitle className="flex items-center gap-2">
+                  <div className="h-5 w-5">⚙️</div>
+                  Payload CMS Settings
+                </CardTitle>
+                <CardDescription>
+                  Configure Payload CMS integration settings
+                </CardDescription>
+              </CardHeader>
+              <CardContent className="space-y-4">
+                <div className="grid grid-cols-1 md:grid-cols-2 gap-4">
+                  <div className="space-y-2">
+                    <label className="text-sm font-medium">Server URL</label>
+                    <Input 
+                      value={process.env.NEXT_PUBLIC_PAYLOAD_URL || 'http://localhost:3000'}
+                      disabled
+                    />
+                  </div>
+                  
+                  <div className="space-y-2">
+                    <label className="text-sm font-medium">Database</label>
+                    <Input 
+                      value="PostgreSQL (Connected)"
+                      disabled
+                    />
+                  </div>
+                  
+                  <div className="space-y-2">
+                    <label className="text-sm font-medium">Collections</label>
+                    <Input 
+                      value="13 Active Collections"
+                      disabled
+                    />
+                  </div>
+                  
+                  <div className="space-y-2">
+                    <label className="text-sm font-medium">Status</label>
+                    <div className="flex items-center gap-2">
+                      <div className="w-2 h-2 bg-green-500 rounded-full"></div>
+                      <span className="text-sm">Connected</span>
+                    </div>
+                  </div>
+                </div>
+
+                <div className="pt-4 border-t">
+                  <Button 
+                    onClick={() => window.open('/admin', '_blank')}
+                    className="w-full"
+                  >
+                    Open Payload Admin Panel
+                  </Button>
+                </div>
+              </CardContent>
+            </Card>
+          </AdminOnly>
+        </TabsContent>
+      </Tabs>
+    </div>
+  )
+}