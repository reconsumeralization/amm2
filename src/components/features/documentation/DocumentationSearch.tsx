'use client';

import React, { useState, useEffect, useCallback } from 'react';
import { useRouter } from 'next/navigation';
import { Card, CardContent, CardHeader, CardTitle } from '@/components/ui/card';
import { Badge } from '@/components/ui/badge';
import { SearchInput } from '@/components/ui/search-input';
import * as SearchModule from '@/lib/search-service';

interface SearchResult {
  id: string;
  title: string;
  description: string;
  type: string;
  category: string;
  tags: string[];
  path?: string;
}

interface DocumentationSearchProps {
  initialQuery?: string;
  showFilters?: boolean;
  compact?: boolean;
  onResultClick?: (result: SearchResult) => void;
  className?: string;
}

export function DocumentationSearch({
  initialQuery = '',
  showFilters = false,
  compact = false,
  onResultClick,
  className = ''
}: DocumentationSearchProps) {
  const router = useRouter();
<<<<<<< HEAD
  const [searchParams, setSearchParams] = useState<URLSearchParams>(() => {
    if (typeof window !== 'undefined') {
      return new URLSearchParams(window.location.search)
    }
    return new URLSearchParams()
  });
=======
>>>>>>> 2287d945
  const [results, setResults] = useState<SearchResult[]>([]);
  const [totalCount, setTotalCount] = useState(0);
  const [loading, setLoading] = useState(false);
  const [suggestions, setSuggestions] = useState<Array<{ text: string }>>([]);

  // Use initialQuery from props, defaulting to empty string
  const query = initialQuery;
  const filters = {
    category: [],
    type: [],
    difficulty: [],
    tags: [],
  };

  useEffect(() => {
    if (typeof window !== 'undefined') {
      setSearchParams(new URLSearchParams(window.location.search))
    }
  }, [])

  const serviceRef = React.useRef<any>(null);
  if (!serviceRef.current) {
    const { DocumentationSearchService } = SearchModule as any;
    serviceRef.current = new DocumentationSearchService({ rankingConfig: { titleBoost: 1, descriptionBoost: 1, contentBoost: 1, tagsBoost: 1, roleBasedBoost: { guest: 1 }, recencyBoost: 0, popularityBoost: 0 } });
  }

  const handleSearch = useCallback(async (searchQuery: string, searchFilters: any) => {
    if (!searchQuery.trim()) {
      setResults([]);
      setTotalCount(0);
      setSuggestions([]);
      return;
    }

    setLoading(true);
    try {
      const data: any = await serviceRef.current.search({ query: searchQuery, filters: searchFilters, pagination: { page: 1, limit: 20, offset: 0 }, sorting: { field: 'relevance', direction: 'desc' } }, 'developer' as any);
      const nextResults = (data.results || []) as any[];
      const nextSuggestions = (data.suggestions || []) as Array<{ text: string }>;

      const hasDidYouMean = nextSuggestions.some(s => typeof s.text === 'string' && s.text.toLowerCase().includes('did you mean'));

      setSuggestions(nextSuggestions);
      if (hasDidYouMean) {
        setResults([]);
        setTotalCount(0);
      } else {
        const hasAnySuggestions = nextSuggestions && nextSuggestions.length > 0;
        const hasResults = Array.isArray(nextResults) && nextResults.length > 0;
        if (hasAnySuggestions && !hasResults) {
          setResults([]);
          setTotalCount(0);
        } else {
          setResults(nextResults as any);
          setTotalCount(data.totalCount || (nextResults?.length ?? 0));
        }
      }
    } catch (error) {
      setResults([]);
      setTotalCount(0);
    } finally {
      setLoading(false);
    }
  }, []);

  const handleResultClick = (result: SearchResult) => {
    if (onResultClick) {
      onResultClick(result);
    } else {
      const to = (result as any).path || `/documentation/${result.type}/${result.id}`;
      router.push(to);
    }
  };

  useEffect(() => {
    handleSearch(query, filters);
  }, [query, filters, handleSearch]);

  return (
    <div className={`space-y-4 ${className}`}>
      <SearchInput
        initialQuery={initialQuery}
        showFilters={showFilters}
        isLoading={loading}
      />

      {/* Results */}
      {results.length > 0 && (
        <Card>
          <CardHeader>
            <CardTitle className="text-lg">
              Found {totalCount} result{totalCount === 1 ? '' : 's'} for "{query}"
            </CardTitle>
          </CardHeader>
          <CardContent>
            <div className="space-y-4">
              {results.map((result) => (
                <div
                  key={result.id}
                  className="p-4 border rounded-lg hover:bg-gray-50 cursor-pointer transition-colors"
                  onClick={() => handleResultClick(result)}
                >
                  <div className="flex items-start justify-between">
                    <div className="flex-1">
                      <h3 className="font-semibold text-gray-900">{result.title}</h3>
                      <p className="text-sm text-gray-600 mt-1">{result.description}</p>
                      <div className="flex items-center gap-2 mt-2">
                        <Badge variant="secondary" className="text-xs">
                          {result.type}
                        </Badge>
                        {result.category && (
                          <Badge variant="outline" className="text-xs">
                            {result.category}
                          </Badge>
                        )}
                      </div>
                    </div>
                  </div>
                </div>
              ))}
            </div>
          </CardContent>
        </Card>
      )}

      {/* Suggestions */}
      {suggestions.length > 0 && (
        <Card>
          <CardHeader>
            <CardTitle>Suggestions</CardTitle>
          </CardHeader>
          <CardContent>
            <div className="flex flex-col gap-2">
              {suggestions.map((s, i) => (
                <div key={i}>{s.text}</div>
              ))}
            </div>
          </CardContent>
        </Card>
      )}

      {/* No Results */}
      {!loading && query.trim() && results.length === 0 && (
        <Card>
          <CardContent className="p-8 text-center">
            <p className="text-gray-500">No results found</p>
            <p className="text-gray-500">for "{query}"</p>
            <p className="text-sm text-gray-400 mt-2">
              Try different keywords or check your spelling
            </p>
          </CardContent>
        </Card>
      )}
    </div>
  );
}<|MERGE_RESOLUTION|>--- conflicted
+++ resolved
@@ -33,21 +33,11 @@
   className = ''
 }: DocumentationSearchProps) {
   const router = useRouter();
-<<<<<<< HEAD
-  const [searchParams, setSearchParams] = useState<URLSearchParams>(() => {
-    if (typeof window !== 'undefined') {
-      return new URLSearchParams(window.location.search)
-    }
-    return new URLSearchParams()
-  });
-=======
->>>>>>> 2287d945
   const [results, setResults] = useState<SearchResult[]>([]);
   const [totalCount, setTotalCount] = useState(0);
   const [loading, setLoading] = useState(false);
   const [suggestions, setSuggestions] = useState<Array<{ text: string }>>([]);
 
-  // Use initialQuery from props, defaulting to empty string
   const query = initialQuery;
   const filters = {
     category: [],
@@ -56,16 +46,20 @@
     tags: [],
   };
 
-  useEffect(() => {
-    if (typeof window !== 'undefined') {
-      setSearchParams(new URLSearchParams(window.location.search))
-    }
-  }, [])
-
   const serviceRef = React.useRef<any>(null);
   if (!serviceRef.current) {
     const { DocumentationSearchService } = SearchModule as any;
-    serviceRef.current = new DocumentationSearchService({ rankingConfig: { titleBoost: 1, descriptionBoost: 1, contentBoost: 1, tagsBoost: 1, roleBasedBoost: { guest: 1 }, recencyBoost: 0, popularityBoost: 0 } });
+    serviceRef.current = new DocumentationSearchService({
+      rankingConfig: {
+        titleBoost: 1,
+        descriptionBoost: 1,
+        contentBoost: 1,
+        tagsBoost: 1,
+        roleBasedBoost: { guest: 1 },
+        recencyBoost: 0,
+        popularityBoost: 0,
+      },
+    });
   }
 
   const handleSearch = useCallback(async (searchQuery: string, searchFilters: any) => {
@@ -78,28 +72,34 @@
 
     setLoading(true);
     try {
-      const data: any = await serviceRef.current.search({ query: searchQuery, filters: searchFilters, pagination: { page: 1, limit: 20, offset: 0 }, sorting: { field: 'relevance', direction: 'desc' } }, 'developer' as any);
-      const nextResults = (data.results || []) as any[];
-      const nextSuggestions = (data.suggestions || []) as Array<{ text: string }>;
+      const data: any = await serviceRef.current.search(
+        {
+          query: searchQuery,
+          filters: searchFilters,
+          pagination: { page: 1, limit: 20, offset: 0 },
+          sorting: { field: 'relevance', direction: 'desc' },
+        },
+        'developer' as any
+      );
 
-      const hasDidYouMean = nextSuggestions.some(s => typeof s.text === 'string' && s.text.toLowerCase().includes('did you mean'));
+      const nextResults = data.results || [];
+      const nextSuggestions = data.suggestions || [];
+      const hasDidYouMean = nextSuggestions.some(
+        (s: any) => typeof s.text === 'string' && s.text.toLowerCase().includes('did you mean')
+      );
 
       setSuggestions(nextSuggestions);
       if (hasDidYouMean) {
         setResults([]);
         setTotalCount(0);
+      } else if (nextSuggestions.length && !nextResults.length) {
+        setResults([]);
+        setTotalCount(0);
       } else {
-        const hasAnySuggestions = nextSuggestions && nextSuggestions.length > 0;
-        const hasResults = Array.isArray(nextResults) && nextResults.length > 0;
-        if (hasAnySuggestions && !hasResults) {
-          setResults([]);
-          setTotalCount(0);
-        } else {
-          setResults(nextResults as any);
-          setTotalCount(data.totalCount || (nextResults?.length ?? 0));
-        }
+        setResults(nextResults);
+        setTotalCount(data.totalCount || nextResults.length);
       }
-    } catch (error) {
+    } catch {
       setResults([]);
       setTotalCount(0);
     } finally {
@@ -111,7 +111,7 @@
     if (onResultClick) {
       onResultClick(result);
     } else {
-      const to = (result as any).path || `/documentation/${result.type}/${result.id}`;
+      const to = result.path || `/documentation/${result.type}/${result.id}`;
       router.push(to);
     }
   };
@@ -122,13 +122,8 @@
 
   return (
     <div className={`space-y-4 ${className}`}>
-      <SearchInput
-        initialQuery={initialQuery}
-        showFilters={showFilters}
-        isLoading={loading}
-      />
+      <SearchInput initialQuery={initialQuery} showFilters={showFilters} isLoading={loading} />
 
-      {/* Results */}
       {results.length > 0 && (
         <Card>
           <CardHeader>
@@ -167,7 +162,6 @@
         </Card>
       )}
 
-      {/* Suggestions */}
       {suggestions.length > 0 && (
         <Card>
           <CardHeader>
@@ -183,7 +177,6 @@
         </Card>
       )}
 
-      {/* No Results */}
       {!loading && query.trim() && results.length === 0 && (
         <Card>
           <CardContent className="p-8 text-center">
