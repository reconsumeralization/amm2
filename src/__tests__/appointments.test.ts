import { describe, it, expect, beforeEach, jest } from '@jest/globals'
import { Appointments } from '../collections/Appointments'

// Mock Payload with proper typing
const mockPayload = {
  find: jest.fn() as jest.MockedFunction<any>,
  findByID: jest.fn() as jest.MockedFunction<any>,
  create: jest.fn() as jest.MockedFunction<any>,
  update: jest.fn() as jest.MockedFunction<any>,
}

const mockReq = {
  payload: mockPayload,
  user: {
    id: 'user-1',
    role: 'admin',
  },
} as any

describe('Appointments Collection', () => {
  beforeEach(() => {
    jest.clearAllMocks()
  })

  describe('Configuration', () => {
    it('should have correct slug', () => {
      expect(Appointments.slug).toBe('appointments')
    })

    it('should have required fields', () => {
      const fieldNames = Appointments.fields.map((field: any) => field.name)
      expect(fieldNames).toContain('customer')
      expect(fieldNames).toContain('tenant')
      expect(fieldNames).toContain('dateTime')
      expect(fieldNames).toContain('status')
    })

    it('should have proper admin configuration', () => {
      expect(Appointments.admin?.group).toBe('Appointments')
      expect(Appointments.admin?.defaultColumns).toContain('appointmentTitle')
    })
  })

  describe('Access Control', () => {
    it('should allow admin to read all appointments', () => {
      expect(Appointments.access?.read).toBeDefined()
    })

    it('should allow authenticated users to create appointments', () => {
      expect(Appointments.access?.create).toBeDefined()
    })

    it('should restrict customer access to their own appointments', () => {
      const customerReq = {
        ...mockReq,
        user: { id: 'customer-1', role: 'customer' }
      } as any
<<<<<<< HEAD
      const result = Appointments.access?.read?.({ req: customerReq } as any)
      expect(result).toEqual({
        user: { equals: 'customer-1' }
      })
=======
      const accessFn = Appointments.access?.read
      if (accessFn) {
        const result = accessFn({ req: customerReq } as any)
        expect(result).toEqual({
          customer: { equals: 'customer-1' }
        })
      }
>>>>>>> 9697d73f
    })
  })

  describe('Hooks', () => {
    it('should calculate duration from services', async () => {
      const mockServices: Array<{ id: string; duration: number; bufferTime: number }> = [
        { id: 'service-1', duration: 30, bufferTime: 5 },
        { id: 'service-2', duration: 45, bufferTime: 10 }
      ]

      mockPayload.find.mockResolvedValue({ docs: mockServices } as any)

      const data = {
        services: ['service-1', 'service-2'],
        dateTime: new Date('2024-01-15T10:00:00Z')
      }

      const beforeChangeHook = Appointments.hooks?.beforeChange?.[0]
      if (beforeChangeHook) {
        const result = await beforeChangeHook({ data, req: mockReq, operation: 'create' } as any)
        expect(result.duration).toBe(90) // 30 + 5 + 45 + 10
        expect(result.endTime).toBeInstanceOf(Date)
      }
    })

    it('should generate appointment title', async () => {
      const mockCustomer: { id: string; firstName: string; lastName: string } = {
        id: 'customer-1',
        firstName: 'John',
        lastName: 'Doe'
      }

      mockPayload.findByID.mockResolvedValue(mockCustomer as any)

      const data = {
        customer: 'customer-1',
        dateTime: new Date('2024-01-15T10:00:00Z')
      }

      const beforeChangeHook = Appointments.hooks?.beforeChange?.[0]
      if (beforeChangeHook) {
        const result = await beforeChangeHook({ data, req: mockReq, operation: 'create' } as any)
        expect(result.appointmentTitle).toContain('John Doe')
        expect(result.appointmentTitle).toContain('1/15/2024')
      }
    })

    it('should calculate pricing correctly', async () => {
      const mockServices: Array<{ id: string; price: number }> = [
        { id: 'service-1', price: 2500 }, // $25.00
        { id: 'service-2', price: 3500 }  // $35.00
      ]

      mockPayload.find.mockResolvedValue({ docs: mockServices } as any)

      const data = {
        services: ['service-1', 'service-2'],
        pricing: { discount: { amount: 500 } } // $5.00 discount
      }

      const beforeChangeHook = Appointments.hooks?.beforeChange?.[0]
      if (beforeChangeHook) {
        const result = await beforeChangeHook({ data, req: mockReq, operation: 'create' } as any)
        expect(result.pricing.subtotal).toBe(6000) // $60.00
        expect(result.pricing.tax).toBe(480) // 8% of $60.00
        expect(result.pricing.total).toBe(5980) // $60.00 + $4.80 - $5.00
      }
    })

    it('should prevent scheduling conflicts', async () => {
      const mockConflicts = {
        docs: [{
          id: 'conflict-1',
          dateTime: new Date('2024-01-15T10:30:00Z'),
          duration: 30
        }]
      }

      mockPayload.find.mockResolvedValue(mockConflicts as any)

      const data = {
        stylist: 'stylist-1',
        dateTime: new Date('2024-01-15T10:00:00Z'),
        duration: 60
      }

      const beforeChangeHook = Appointments.hooks?.beforeChange?.[0]
      if (beforeChangeHook) {
        await expect(
          beforeChangeHook({ data, req: mockReq, operation: 'create' } as any)
        ).rejects.toThrow('Stylist is not available at this time')
      }
    })
  })

  describe('Validation', () => {
    it('should have field validation structure', () => {
      const namedFields = Appointments.fields.filter(f => 'name' in f)
      expect(namedFields.length).toBeGreaterThan(0)
    })

    it('should have proper field configuration', () => {
      const hasRequiredFields = Appointments.fields.some(f => 'name' in f && ['title', 'user', 'date', 'service', 'status'].includes(f.name as string))
      expect(hasRequiredFields).toBe(true)
    })
  })

  describe('Performance', () => {
    it('should have proper database indexes', () => {
      expect(Appointments.indexes).toBeDefined()
      expect(Appointments.indexes?.length).toBeGreaterThan(0)
      
      const indexNames = Appointments.indexes?.map((idx: any) => idx.name || idx.key || 'unnamed')
      expect(indexNames).toContain('appointments_dateTime_status')
      expect(indexNames).toContain('appointments_stylist_dateTime')
    })

    it('should have pagination settings', () => {
      expect(Appointments.admin?.pagination).toBeDefined()
      expect(Appointments.admin?.pagination?.defaultLimit).toBe(25)
      expect((Appointments.admin?.pagination as any)?.maxLimit).toBe(100)
    })
  })
})
<|MERGE_RESOLUTION|>--- conflicted
+++ resolved
@@ -1,195 +1,188 @@
-import { describe, it, expect, beforeEach, jest } from '@jest/globals'
-import { Appointments } from '../collections/Appointments'
-
-// Mock Payload with proper typing
-const mockPayload = {
-  find: jest.fn() as jest.MockedFunction<any>,
-  findByID: jest.fn() as jest.MockedFunction<any>,
-  create: jest.fn() as jest.MockedFunction<any>,
-  update: jest.fn() as jest.MockedFunction<any>,
-}
-
-const mockReq = {
-  payload: mockPayload,
-  user: {
-    id: 'user-1',
-    role: 'admin',
-  },
-} as any
-
-describe('Appointments Collection', () => {
-  beforeEach(() => {
-    jest.clearAllMocks()
-  })
-
-  describe('Configuration', () => {
-    it('should have correct slug', () => {
-      expect(Appointments.slug).toBe('appointments')
-    })
-
-    it('should have required fields', () => {
-      const fieldNames = Appointments.fields.map((field: any) => field.name)
-      expect(fieldNames).toContain('customer')
-      expect(fieldNames).toContain('tenant')
-      expect(fieldNames).toContain('dateTime')
-      expect(fieldNames).toContain('status')
-    })
-
-    it('should have proper admin configuration', () => {
-      expect(Appointments.admin?.group).toBe('Appointments')
-      expect(Appointments.admin?.defaultColumns).toContain('appointmentTitle')
-    })
-  })
-
-  describe('Access Control', () => {
-    it('should allow admin to read all appointments', () => {
-      expect(Appointments.access?.read).toBeDefined()
-    })
-
-    it('should allow authenticated users to create appointments', () => {
-      expect(Appointments.access?.create).toBeDefined()
-    })
-
-    it('should restrict customer access to their own appointments', () => {
-      const customerReq = {
-        ...mockReq,
-        user: { id: 'customer-1', role: 'customer' }
-      } as any
-<<<<<<< HEAD
-      const result = Appointments.access?.read?.({ req: customerReq } as any)
-      expect(result).toEqual({
-        user: { equals: 'customer-1' }
-      })
-=======
-      const accessFn = Appointments.access?.read
-      if (accessFn) {
-        const result = accessFn({ req: customerReq } as any)
-        expect(result).toEqual({
-          customer: { equals: 'customer-1' }
-        })
-      }
->>>>>>> 9697d73f
-    })
-  })
-
-  describe('Hooks', () => {
-    it('should calculate duration from services', async () => {
-      const mockServices: Array<{ id: string; duration: number; bufferTime: number }> = [
-        { id: 'service-1', duration: 30, bufferTime: 5 },
-        { id: 'service-2', duration: 45, bufferTime: 10 }
-      ]
-
-      mockPayload.find.mockResolvedValue({ docs: mockServices } as any)
-
-      const data = {
-        services: ['service-1', 'service-2'],
-        dateTime: new Date('2024-01-15T10:00:00Z')
-      }
-
-      const beforeChangeHook = Appointments.hooks?.beforeChange?.[0]
-      if (beforeChangeHook) {
-        const result = await beforeChangeHook({ data, req: mockReq, operation: 'create' } as any)
-        expect(result.duration).toBe(90) // 30 + 5 + 45 + 10
-        expect(result.endTime).toBeInstanceOf(Date)
-      }
-    })
-
-    it('should generate appointment title', async () => {
-      const mockCustomer: { id: string; firstName: string; lastName: string } = {
-        id: 'customer-1',
-        firstName: 'John',
-        lastName: 'Doe'
-      }
-
-      mockPayload.findByID.mockResolvedValue(mockCustomer as any)
-
-      const data = {
-        customer: 'customer-1',
-        dateTime: new Date('2024-01-15T10:00:00Z')
-      }
-
-      const beforeChangeHook = Appointments.hooks?.beforeChange?.[0]
-      if (beforeChangeHook) {
-        const result = await beforeChangeHook({ data, req: mockReq, operation: 'create' } as any)
-        expect(result.appointmentTitle).toContain('John Doe')
-        expect(result.appointmentTitle).toContain('1/15/2024')
-      }
-    })
-
-    it('should calculate pricing correctly', async () => {
-      const mockServices: Array<{ id: string; price: number }> = [
-        { id: 'service-1', price: 2500 }, // $25.00
-        { id: 'service-2', price: 3500 }  // $35.00
-      ]
-
-      mockPayload.find.mockResolvedValue({ docs: mockServices } as any)
-
-      const data = {
-        services: ['service-1', 'service-2'],
-        pricing: { discount: { amount: 500 } } // $5.00 discount
-      }
-
-      const beforeChangeHook = Appointments.hooks?.beforeChange?.[0]
-      if (beforeChangeHook) {
-        const result = await beforeChangeHook({ data, req: mockReq, operation: 'create' } as any)
-        expect(result.pricing.subtotal).toBe(6000) // $60.00
-        expect(result.pricing.tax).toBe(480) // 8% of $60.00
-        expect(result.pricing.total).toBe(5980) // $60.00 + $4.80 - $5.00
-      }
-    })
-
-    it('should prevent scheduling conflicts', async () => {
-      const mockConflicts = {
-        docs: [{
-          id: 'conflict-1',
-          dateTime: new Date('2024-01-15T10:30:00Z'),
-          duration: 30
-        }]
-      }
-
-      mockPayload.find.mockResolvedValue(mockConflicts as any)
-
-      const data = {
-        stylist: 'stylist-1',
-        dateTime: new Date('2024-01-15T10:00:00Z'),
-        duration: 60
-      }
-
-      const beforeChangeHook = Appointments.hooks?.beforeChange?.[0]
-      if (beforeChangeHook) {
-        await expect(
-          beforeChangeHook({ data, req: mockReq, operation: 'create' } as any)
-        ).rejects.toThrow('Stylist is not available at this time')
-      }
-    })
-  })
-
-  describe('Validation', () => {
-    it('should have field validation structure', () => {
-      const namedFields = Appointments.fields.filter(f => 'name' in f)
-      expect(namedFields.length).toBeGreaterThan(0)
-    })
-
-    it('should have proper field configuration', () => {
-      const hasRequiredFields = Appointments.fields.some(f => 'name' in f && ['title', 'user', 'date', 'service', 'status'].includes(f.name as string))
-      expect(hasRequiredFields).toBe(true)
-    })
-  })
-
-  describe('Performance', () => {
-    it('should have proper database indexes', () => {
-      expect(Appointments.indexes).toBeDefined()
-      expect(Appointments.indexes?.length).toBeGreaterThan(0)
-      
-      const indexNames = Appointments.indexes?.map((idx: any) => idx.name || idx.key || 'unnamed')
-      expect(indexNames).toContain('appointments_dateTime_status')
-      expect(indexNames).toContain('appointments_stylist_dateTime')
-    })
-
-    it('should have pagination settings', () => {
-      expect(Appointments.admin?.pagination).toBeDefined()
-      expect(Appointments.admin?.pagination?.defaultLimit).toBe(25)
-      expect((Appointments.admin?.pagination as any)?.maxLimit).toBe(100)
-    })
-  })
-})
+import { describe, it, expect, beforeEach, jest } from '@jest/globals'
+import { Appointments } from '../collections/Appointments'
+
+// Mock Payload with proper typing
+const mockPayload = {
+  find: jest.fn() as jest.MockedFunction<any>,
+  findByID: jest.fn() as jest.MockedFunction<any>,
+  create: jest.fn() as jest.MockedFunction<any>,
+  update: jest.fn() as jest.MockedFunction<any>,
+}
+
+const mockReq = {
+  payload: mockPayload,
+  user: {
+    id: 'user-1',
+    role: 'admin',
+  },
+} as any
+
+describe('Appointments Collection', () => {
+  beforeEach(() => {
+    jest.clearAllMocks()
+  })
+
+  describe('Configuration', () => {
+    it('should have correct slug', () => {
+      expect(Appointments.slug).toBe('appointments')
+    })
+
+    it('should have required fields', () => {
+      const fieldNames = Appointments.fields.map((field: any) => field.name)
+      expect(fieldNames).toContain('customer')
+      expect(fieldNames).toContain('tenant')
+      expect(fieldNames).toContain('dateTime')
+      expect(fieldNames).toContain('status')
+    })
+
+    it('should have proper admin configuration', () => {
+      expect(Appointments.admin?.group).toBe('Appointments')
+      expect(Appointments.admin?.defaultColumns).toContain('appointmentTitle')
+    })
+  })
+
+  describe('Access Control', () => {
+    it('should allow admin to read all appointments', () => {
+      expect(Appointments.access?.read).toBeDefined()
+    })
+
+    it('should allow authenticated users to create appointments', () => {
+      expect(Appointments.access?.create).toBeDefined()
+    })
+
+    it('should restrict customer access to their own appointments', () => {
+      const customerReq = {
+        ...mockReq,
+        user: { id: 'customer-1', role: 'customer' }
+      } as any
+      const accessFn = Appointments.access?.read
+      if (accessFn) {
+        const result = accessFn({ req: customerReq } as any)
+        expect(result).toEqual({
+          customer: { equals: 'customer-1' }
+        })
+      }
+    })
+  })
+
+  describe('Hooks', () => {
+    it('should calculate duration from services', async () => {
+      const mockServices: Array<{ id: string; duration: number; bufferTime: number }> = [
+        { id: 'service-1', duration: 30, bufferTime: 5 },
+        { id: 'service-2', duration: 45, bufferTime: 10 }
+      ]
+
+      mockPayload.find.mockResolvedValue({ docs: mockServices } as any)
+
+      const data = {
+        services: ['service-1', 'service-2'],
+        dateTime: new Date('2024-01-15T10:00:00Z')
+      }
+
+      const beforeChangeHook = Appointments.hooks?.beforeChange?.[0]
+      if (beforeChangeHook) {
+        const result = await beforeChangeHook({ data, req: mockReq, operation: 'create' } as any)
+        expect(result.duration).toBe(90) // 30 + 5 + 45 + 10
+        expect(result.endTime).toBeInstanceOf(Date)
+      }
+    })
+
+    it('should generate appointment title', async () => {
+      const mockCustomer: { id: string; firstName: string; lastName: string } = {
+        id: 'customer-1',
+        firstName: 'John',
+        lastName: 'Doe'
+      }
+
+      mockPayload.findByID.mockResolvedValue(mockCustomer as any)
+
+      const data = {
+        customer: 'customer-1',
+        dateTime: new Date('2024-01-15T10:00:00Z')
+      }
+
+      const beforeChangeHook = Appointments.hooks?.beforeChange?.[0]
+      if (beforeChangeHook) {
+        const result = await beforeChangeHook({ data, req: mockReq, operation: 'create' } as any)
+        expect(result.appointmentTitle).toContain('John Doe')
+        expect(result.appointmentTitle).toContain('1/15/2024')
+      }
+    })
+
+    it('should calculate pricing correctly', async () => {
+      const mockServices: Array<{ id: string; price: number }> = [
+        { id: 'service-1', price: 2500 }, // $25.00
+        { id: 'service-2', price: 3500 }  // $35.00
+      ]
+
+      mockPayload.find.mockResolvedValue({ docs: mockServices } as any)
+
+      const data = {
+        services: ['service-1', 'service-2'],
+        pricing: { discount: { amount: 500 } } // $5.00 discount
+      }
+
+      const beforeChangeHook = Appointments.hooks?.beforeChange?.[0]
+      if (beforeChangeHook) {
+        const result = await beforeChangeHook({ data, req: mockReq, operation: 'create' } as any)
+        expect(result.pricing.subtotal).toBe(6000) // $60.00
+        expect(result.pricing.tax).toBe(480) // 8% of $60.00
+        expect(result.pricing.total).toBe(5980) // $60.00 + $4.80 - $5.00
+      }
+    })
+
+    it('should prevent scheduling conflicts', async () => {
+      const mockConflicts = {
+        docs: [{
+          id: 'conflict-1',
+          dateTime: new Date('2024-01-15T10:30:00Z'),
+          duration: 30
+        }]
+      }
+
+      mockPayload.find.mockResolvedValue(mockConflicts as any)
+
+      const data = {
+        stylist: 'stylist-1',
+        dateTime: new Date('2024-01-15T10:00:00Z'),
+        duration: 60
+      }
+
+      const beforeChangeHook = Appointments.hooks?.beforeChange?.[0]
+      if (beforeChangeHook) {
+        await expect(
+          beforeChangeHook({ data, req: mockReq, operation: 'create' } as any)
+        ).rejects.toThrow('Stylist is not available at this time')
+      }
+    })
+  })
+
+  describe('Validation', () => {
+    it('should have field validation structure', () => {
+      const namedFields = Appointments.fields.filter(f => 'name' in f)
+      expect(namedFields.length).toBeGreaterThan(0)
+    })
+
+    it('should have proper field configuration', () => {
+      const hasRequiredFields = Appointments.fields.some(f => 'name' in f && ['title', 'user', 'date', 'service', 'status'].includes(f.name as string))
+      expect(hasRequiredFields).toBe(true)
+    })
+  })
+
+  describe('Performance', () => {
+    it('should have proper database indexes', () => {
+      expect(Appointments.indexes).toBeDefined()
+      expect(Appointments.indexes?.length).toBeGreaterThan(0)
+      
+      const indexNames = Appointments.indexes?.map((idx: any) => idx.name || idx.key || 'unnamed')
+      expect(indexNames).toContain('appointments_dateTime_status')
+      expect(indexNames).toContain('appointments_stylist_dateTime')
+    })
+
+    it('should have pagination settings', () => {
+      expect(Appointments.admin?.pagination).toBeDefined()
+      expect(Appointments.admin?.pagination?.defaultLimit).toBe(25)
+      expect((Appointments.admin?.pagination as any)?.maxLimit).toBe(100)
+    })
+  })
+})