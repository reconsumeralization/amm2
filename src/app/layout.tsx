import './globals.css';
import '../styles/responsive-image.css';
import { Providers } from '@/providers/providers';
import { ErrorBoundary } from '@/components/error-boundary';
<<<<<<< HEAD
import { Navbar } from '@/components/layout/navbar';
import { Footer } from '@/components/layout/footer';
=======
import { Footer } from '@/components/layout/footer';
import { getPayload } from 'payload';
>>>>>>> ed0ebec8

import { Metadata } from 'next';

export const metadata: Metadata = {
  title: 'ModernMen Hair BarberShop',
  description: 'Regina\'s Premier Men\'s Grooming',
};

async function getFooterMenuItems() {
  try {
    if (process.env.NODE_ENV === 'test') return []
    const payload = await getPayload({ config: await import('../payload.config') })
    const res = await payload.find({
      collection: 'navigationMenus',
      where: { location: { equals: 'footer' } },
      depth: 2,
      limit: 1,
    })
    return res.docs?.[0]?.items || []
  } catch {
    return []
  }
}

export default async function RootLayout({ children }: { children: React.ReactNode }) {
  const footerItems = await getFooterMenuItems()
  return (
    <html lang="en" suppressHydrationWarning>
      <head>
        <link rel="manifest" href="/manifest.json" />
        <script
          dangerouslySetInnerHTML={{
            __html: `
              try {
                if (localStorage.theme === 'dark' || (!('theme' in localStorage) && window.matchMedia('(prefers-color-scheme: dark)').matches)) {
                  document.documentElement.classList.add('dark')
                } else {
                  document.documentElement.classList.remove('dark')
                }
              } catch (_) {}
            `,
          }}
        />
      </head>
      <body suppressHydrationWarning>
        <ErrorBoundary>
          <Providers>
<<<<<<< HEAD
            <Navbar />
            <main className="pt-16 min-h-screen">
              {children}
            </main>
            <Footer />
=======
            {children}
            <Footer items={footerItems} />
>>>>>>> ed0ebec8
          </Providers>
        </ErrorBoundary>
      </body>
    </html>
  );
}<|MERGE_RESOLUTION|>--- conflicted
+++ resolved
@@ -2,13 +2,8 @@
 import '../styles/responsive-image.css';
 import { Providers } from '@/providers/providers';
 import { ErrorBoundary } from '@/components/error-boundary';
-<<<<<<< HEAD
 import { Navbar } from '@/components/layout/navbar';
 import { Footer } from '@/components/layout/footer';
-=======
-import { Footer } from '@/components/layout/footer';
-import { getPayload } from 'payload';
->>>>>>> ed0ebec8
 
 import { Metadata } from 'next';
 
@@ -17,24 +12,7 @@
   description: 'Regina\'s Premier Men\'s Grooming',
 };
 
-async function getFooterMenuItems() {
-  try {
-    if (process.env.NODE_ENV === 'test') return []
-    const payload = await getPayload({ config: await import('../payload.config') })
-    const res = await payload.find({
-      collection: 'navigationMenus',
-      where: { location: { equals: 'footer' } },
-      depth: 2,
-      limit: 1,
-    })
-    return res.docs?.[0]?.items || []
-  } catch {
-    return []
-  }
-}
-
 export default async function RootLayout({ children }: { children: React.ReactNode }) {
-  const footerItems = await getFooterMenuItems()
   return (
     <html lang="en" suppressHydrationWarning>
       <head>
@@ -56,16 +34,11 @@
       <body suppressHydrationWarning>
         <ErrorBoundary>
           <Providers>
-<<<<<<< HEAD
             <Navbar />
             <main className="pt-16 min-h-screen">
               {children}
             </main>
             <Footer />
-=======
-            {children}
-            <Footer items={footerItems} />
->>>>>>> ed0ebec8
           </Providers>
         </ErrorBoundary>
       </body>
