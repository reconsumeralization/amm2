--- conflicted
+++ resolved
@@ -1,4 +1,3 @@
-<<<<<<< HEAD
 import './globals.css';
 import '../styles/responsive-image.css';
 import { Providers } from '@/providers/providers';
@@ -9,7 +8,7 @@
 import { Metadata } from 'next';
 
 export const metadata: Metadata = {
-  title: 'ModernMen barber shop',
+  title: 'ModernMen Hair BarberShop',
   description: 'Regina\'s Premier Men\'s Grooming',
 };
 
@@ -45,30 +44,4 @@
       </body>
     </html>
   );
-}
-=======
-import './globals.css';
-
-import { Metadata } from 'next';
-import { Providers } from '@/providers/providers'
-
-export const metadata: Metadata = {
-  title: 'ModernMen Hair BarberShop',
-  description: 'Regina\'s Premier Men\'s Grooming',
-};
-
-export default function RootLayout({ children }: { children: React.ReactNode }) {
-  return (
-    <html lang="en">
-      <head>
-        <link rel="manifest" href="/manifest.json" />
-      </head>
-      <body>
-        <Providers>
-          {children}
-        </Providers>
-      </body>
-    </html>
-  );
-}
->>>>>>> 410035da
+}