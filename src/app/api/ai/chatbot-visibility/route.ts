import { NextRequest, NextResponse } from 'next/server';
import { getPayload } from 'payload';
import config from '../../../../payload.config';
<<<<<<< HEAD
import { OpenAIApi, Configuration } from 'openai';
=======
import { OpenAI } from 'openai';
>>>>>>> 9697d73f

const configuration = new Configuration({
  apiKey: process.env.OPENAI_API_KEY,
});

const openai = new OpenAIApi(configuration);

export async function POST(req: NextRequest) {
  try {
    const { userId, tenantId, pathname, context } = await req.json();

    if (!userId || !tenantId) {
      return NextResponse.json(
        { error: 'Missing required fields' },
        { status: 400 }
      );
    }

    const payload = await getPayload({ config });

    // Get user and settings
    const [user, settings] = await Promise.all([
      payload.findByID({ collection: 'users', id: userId }).catch(() => null),
      getSettings(tenantId),
    ]);

    // Check if chatbot is enabled
    if (!settings.chatbot?.enabled) {
      return NextResponse.json({ show: false });
    }

    // Check path restrictions
    const displayPaths = settings.chatbot?.displayPaths || [];
    const isAllowedPath = displayPaths.some(({ path }: any) => 
      pathname ? pathname.startsWith(path) : false
    );

    if (!isAllowedPath) {
      return NextResponse.json({ show: false });
    }

    // Check role restrictions
    const allowedRoles = settings.chatbot?.roles || ['customer', 'staff'];
    const userRole = user?.role || 'customer';

    if (!allowedRoles.includes(userRole)) {
      return NextResponse.json({ show: false });
    }

    // AI-driven visibility decision
    const shouldShow = await determineAIVisibility({
      user,
      settings,
      pathname,
      context,
      userRole,
    });

    return NextResponse.json({ show: shouldShow });
  } catch (error) {
    console.error('Chatbot visibility API error:', error);
    return NextResponse.json(
      { error: 'Failed to determine visibility' },
      { status: 500 }
    );
  }
}

async function determineAIVisibility(data: any) {
  try {
    const {
      user,
      settings,
      pathname,
      context,
      userRole,
    } = data;

    // Check AI triggers from settings
    const aiTriggers = settings.chatbot?.aiTriggers;
    if (aiTriggers) {
      let shouldShow = true;

      // Check pending appointments
      if (aiTriggers.pendingAppointments) {
        const appointments = context?.appointments || 0;
        shouldShow = shouldShow && appointments > 0;
      }

      // Check staff availability
      if (aiTriggers.staffAvailability) {
        const staff = context?.staff || 0;
        shouldShow = shouldShow && staff > 0;
      }

      // Check new services
      if (aiTriggers.newServices) {
        // This would check for recently added services
        // For now, we'll assume there are always services available
        shouldShow = shouldShow && true;
      }

      if (!shouldShow) {
        return false;
      }
    }

    // Use AI to make final decision
    const aiDecision = await getAIVisibilityDecision({
      user,
      settings,
      pathname,
      context,
      userRole,
    });

    return aiDecision;
  } catch (error) {
    console.error('AI visibility determination error:', error);
    // Fallback to showing chatbot
    return true;
  }
}

async function getAIVisibilityDecision(data: any) {
  try {
    const {
      user,
      settings,
      pathname,
      context,
      userRole,
    } = data;

    const systemPrompt = `You are an AI assistant that determines when to show a barbershop chatbot to users.

Consider these factors:
1. User role (customer, staff, admin)
2. Current page/path
3. User behavior patterns
4. Business context (appointments, staff availability, etc.)
5. Time of day and day of week
6. User engagement likelihood

Respond with only "true" or "false" based on whether the chatbot should be shown.`;

    const userPrompt = `User: ${user?.name || 'Unknown'} (${userRole})
Path: ${pathname}
Context: ${JSON.stringify(context)}
Time: ${new Date().toLocaleString()}
Day of week: ${new Date().toLocaleDateString('en-US', { weekday: 'long' })}
Hour: ${new Date().getHours()}

Should the chatbot be shown? Respond with only "true" or "false".`;

    const completion = await openai.createChatCompletion({
      model: 'gpt-4',
      messages: [
        { role: 'system', content: systemPrompt },
        { role: 'user', content: userPrompt },
      ],
      temperature: 0.3,
      max_tokens: 10,
    });

    const response = completion.data.choices[0]?.message?.content?.toLowerCase().trim();
    
    // Parse response
    if (response === 'true') {
      return true;
    } else if (response === 'false') {
      return false;
    } else {
      // Fallback logic based on common patterns
      return getFallbackVisibilityDecision(data);
    }
  } catch (error) {
    console.error('AI visibility decision error:', error);
    return getFallbackVisibilityDecision(data);
  }
}

function getFallbackVisibilityDecision(data: any) {
  const {
    user,
    pathname,
    context,
    userRole,
  } = data;

  // Show for customers on booking-related pages
  if (userRole === 'customer') {
    const bookingPaths = ['/portal', '/book', '/services'];
    if (bookingPaths.some(path => pathname?.startsWith(path))) {
      return true;
    }
  }

  // Show for staff on dashboard/admin pages
  if (userRole === 'staff') {
    const staffPaths = ['/dashboard', '/admin'];
    if (staffPaths.some(path => pathname?.startsWith(path))) {
      return true;
    }
  }

  // Show if user has pending appointments
  if (context?.appointments > 0) {
    return true;
  }

  // Show if staff are available
  if (context?.staff > 0) {
    return true;
  }

  // Default to showing on main pages
  const mainPaths = ['/', '/portal', '/dashboard'];
  return mainPaths.some(path => pathname?.startsWith(path));
}

async function getSettings(tenantId?: string): Promise<any> {
  try {
    const payload = await getPayload({ config });
    
    let settings;
    if (tenantId) {
      settings = await payload.find({
        collection: 'settings',
        where: { tenant: { equals: tenantId } },
        limit: 1,
      });
    } else {
      settings = await payload.find({
        collection: 'settings',
        where: { tenant: { exists: false } },
        limit: 1,
      });
    }

    return settings.docs[0] || {};
  } catch (error) {
    console.error('Error fetching settings:', error);
    return {};
  }
}
<|MERGE_RESOLUTION|>--- conflicted
+++ resolved
@@ -1,254 +1,248 @@
-import { NextRequest, NextResponse } from 'next/server';
-import { getPayload } from 'payload';
-import config from '../../../../payload.config';
-<<<<<<< HEAD
-import { OpenAIApi, Configuration } from 'openai';
-=======
-import { OpenAI } from 'openai';
->>>>>>> 9697d73f
-
-const configuration = new Configuration({
-  apiKey: process.env.OPENAI_API_KEY,
-});
-
-const openai = new OpenAIApi(configuration);
-
-export async function POST(req: NextRequest) {
-  try {
-    const { userId, tenantId, pathname, context } = await req.json();
-
-    if (!userId || !tenantId) {
-      return NextResponse.json(
-        { error: 'Missing required fields' },
-        { status: 400 }
-      );
-    }
-
-    const payload = await getPayload({ config });
-
-    // Get user and settings
-    const [user, settings] = await Promise.all([
-      payload.findByID({ collection: 'users', id: userId }).catch(() => null),
-      getSettings(tenantId),
-    ]);
-
-    // Check if chatbot is enabled
-    if (!settings.chatbot?.enabled) {
-      return NextResponse.json({ show: false });
-    }
-
-    // Check path restrictions
-    const displayPaths = settings.chatbot?.displayPaths || [];
-    const isAllowedPath = displayPaths.some(({ path }: any) => 
-      pathname ? pathname.startsWith(path) : false
-    );
-
-    if (!isAllowedPath) {
-      return NextResponse.json({ show: false });
-    }
-
-    // Check role restrictions
-    const allowedRoles = settings.chatbot?.roles || ['customer', 'staff'];
-    const userRole = user?.role || 'customer';
-
-    if (!allowedRoles.includes(userRole)) {
-      return NextResponse.json({ show: false });
-    }
-
-    // AI-driven visibility decision
-    const shouldShow = await determineAIVisibility({
-      user,
-      settings,
-      pathname,
-      context,
-      userRole,
-    });
-
-    return NextResponse.json({ show: shouldShow });
-  } catch (error) {
-    console.error('Chatbot visibility API error:', error);
-    return NextResponse.json(
-      { error: 'Failed to determine visibility' },
-      { status: 500 }
-    );
-  }
-}
-
-async function determineAIVisibility(data: any) {
-  try {
-    const {
-      user,
-      settings,
-      pathname,
-      context,
-      userRole,
-    } = data;
-
-    // Check AI triggers from settings
-    const aiTriggers = settings.chatbot?.aiTriggers;
-    if (aiTriggers) {
-      let shouldShow = true;
-
-      // Check pending appointments
-      if (aiTriggers.pendingAppointments) {
-        const appointments = context?.appointments || 0;
-        shouldShow = shouldShow && appointments > 0;
-      }
-
-      // Check staff availability
-      if (aiTriggers.staffAvailability) {
-        const staff = context?.staff || 0;
-        shouldShow = shouldShow && staff > 0;
-      }
-
-      // Check new services
-      if (aiTriggers.newServices) {
-        // This would check for recently added services
-        // For now, we'll assume there are always services available
-        shouldShow = shouldShow && true;
-      }
-
-      if (!shouldShow) {
-        return false;
-      }
-    }
-
-    // Use AI to make final decision
-    const aiDecision = await getAIVisibilityDecision({
-      user,
-      settings,
-      pathname,
-      context,
-      userRole,
-    });
-
-    return aiDecision;
-  } catch (error) {
-    console.error('AI visibility determination error:', error);
-    // Fallback to showing chatbot
-    return true;
-  }
-}
-
-async function getAIVisibilityDecision(data: any) {
-  try {
-    const {
-      user,
-      settings,
-      pathname,
-      context,
-      userRole,
-    } = data;
-
-    const systemPrompt = `You are an AI assistant that determines when to show a barbershop chatbot to users.
-
-Consider these factors:
-1. User role (customer, staff, admin)
-2. Current page/path
-3. User behavior patterns
-4. Business context (appointments, staff availability, etc.)
-5. Time of day and day of week
-6. User engagement likelihood
-
-Respond with only "true" or "false" based on whether the chatbot should be shown.`;
-
-    const userPrompt = `User: ${user?.name || 'Unknown'} (${userRole})
-Path: ${pathname}
-Context: ${JSON.stringify(context)}
-Time: ${new Date().toLocaleString()}
-Day of week: ${new Date().toLocaleDateString('en-US', { weekday: 'long' })}
-Hour: ${new Date().getHours()}
-
-Should the chatbot be shown? Respond with only "true" or "false".`;
-
-    const completion = await openai.createChatCompletion({
-      model: 'gpt-4',
-      messages: [
-        { role: 'system', content: systemPrompt },
-        { role: 'user', content: userPrompt },
-      ],
-      temperature: 0.3,
-      max_tokens: 10,
-    });
-
-    const response = completion.data.choices[0]?.message?.content?.toLowerCase().trim();
-    
-    // Parse response
-    if (response === 'true') {
-      return true;
-    } else if (response === 'false') {
-      return false;
-    } else {
-      // Fallback logic based on common patterns
-      return getFallbackVisibilityDecision(data);
-    }
-  } catch (error) {
-    console.error('AI visibility decision error:', error);
-    return getFallbackVisibilityDecision(data);
-  }
-}
-
-function getFallbackVisibilityDecision(data: any) {
-  const {
-    user,
-    pathname,
-    context,
-    userRole,
-  } = data;
-
-  // Show for customers on booking-related pages
-  if (userRole === 'customer') {
-    const bookingPaths = ['/portal', '/book', '/services'];
-    if (bookingPaths.some(path => pathname?.startsWith(path))) {
-      return true;
-    }
-  }
-
-  // Show for staff on dashboard/admin pages
-  if (userRole === 'staff') {
-    const staffPaths = ['/dashboard', '/admin'];
-    if (staffPaths.some(path => pathname?.startsWith(path))) {
-      return true;
-    }
-  }
-
-  // Show if user has pending appointments
-  if (context?.appointments > 0) {
-    return true;
-  }
-
-  // Show if staff are available
-  if (context?.staff > 0) {
-    return true;
-  }
-
-  // Default to showing on main pages
-  const mainPaths = ['/', '/portal', '/dashboard'];
-  return mainPaths.some(path => pathname?.startsWith(path));
-}
-
-async function getSettings(tenantId?: string): Promise<any> {
-  try {
-    const payload = await getPayload({ config });
-    
-    let settings;
-    if (tenantId) {
-      settings = await payload.find({
-        collection: 'settings',
-        where: { tenant: { equals: tenantId } },
-        limit: 1,
-      });
-    } else {
-      settings = await payload.find({
-        collection: 'settings',
-        where: { tenant: { exists: false } },
-        limit: 1,
-      });
-    }
-
-    return settings.docs[0] || {};
-  } catch (error) {
-    console.error('Error fetching settings:', error);
-    return {};
-  }
-}
+import { NextRequest, NextResponse } from 'next/server';
+import { getPayload } from 'payload';
+import config from '../../../../payload.config';
+import { OpenAI } from 'openai';
+
+const openai = new OpenAI({
+  apiKey: process.env.OPENAI_API_KEY,
+});
+
+export async function POST(req: NextRequest) {
+  try {
+    const { userId, tenantId, pathname, context } = await req.json();
+
+    if (!userId || !tenantId) {
+      return NextResponse.json(
+        { error: 'Missing required fields' },
+        { status: 400 }
+      );
+    }
+
+    const payload = await getPayload({ config });
+
+    // Get user and settings
+    const [user, settings] = await Promise.all([
+      payload.findByID({ collection: 'users', id: userId }).catch(() => null),
+      getSettings(tenantId),
+    ]);
+
+    // Check if chatbot is enabled
+    if (!settings.chatbot?.enabled) {
+      return NextResponse.json({ show: false });
+    }
+
+    // Check path restrictions
+    const displayPaths = settings.chatbot?.displayPaths || [];
+    const isAllowedPath = displayPaths.some(({ path }: any) => 
+      pathname ? pathname.startsWith(path) : false
+    );
+
+    if (!isAllowedPath) {
+      return NextResponse.json({ show: false });
+    }
+
+    // Check role restrictions
+    const allowedRoles = settings.chatbot?.roles || ['customer', 'staff'];
+    const userRole = user?.role || 'customer';
+
+    if (!allowedRoles.includes(userRole)) {
+      return NextResponse.json({ show: false });
+    }
+
+    // AI-driven visibility decision
+    const shouldShow = await determineAIVisibility({
+      user,
+      settings,
+      pathname,
+      context,
+      userRole,
+    });
+
+    return NextResponse.json({ show: shouldShow });
+  } catch (error) {
+    console.error('Chatbot visibility API error:', error);
+    return NextResponse.json(
+      { error: 'Failed to determine visibility' },
+      { status: 500 }
+    );
+  }
+}
+
+async function determineAIVisibility(data: any) {
+  try {
+    const {
+      user,
+      settings,
+      pathname,
+      context,
+      userRole,
+    } = data;
+
+    // Check AI triggers from settings
+    const aiTriggers = settings.chatbot?.aiTriggers;
+    if (aiTriggers) {
+      let shouldShow = true;
+
+      // Check pending appointments
+      if (aiTriggers.pendingAppointments) {
+        const appointments = context?.appointments || 0;
+        shouldShow = shouldShow && appointments > 0;
+      }
+
+      // Check staff availability
+      if (aiTriggers.staffAvailability) {
+        const staff = context?.staff || 0;
+        shouldShow = shouldShow && staff > 0;
+      }
+
+      // Check new services
+      if (aiTriggers.newServices) {
+        // This would check for recently added services
+        // For now, we'll assume there are always services available
+        shouldShow = shouldShow && true;
+      }
+
+      if (!shouldShow) {
+        return false;
+      }
+    }
+
+    // Use AI to make final decision
+    const aiDecision = await getAIVisibilityDecision({
+      user,
+      settings,
+      pathname,
+      context,
+      userRole,
+    });
+
+    return aiDecision;
+  } catch (error) {
+    console.error('AI visibility determination error:', error);
+    // Fallback to showing chatbot
+    return true;
+  }
+}
+
+async function getAIVisibilityDecision(data: any) {
+  try {
+    const {
+      user,
+      settings,
+      pathname,
+      context,
+      userRole,
+    } = data;
+
+    const systemPrompt = `You are an AI assistant that determines when to show a barbershop chatbot to users.
+
+Consider these factors:
+1. User role (customer, staff, admin)
+2. Current page/path
+3. User behavior patterns
+4. Business context (appointments, staff availability, etc.)
+5. Time of day and day of week
+6. User engagement likelihood
+
+Respond with only "true" or "false" based on whether the chatbot should be shown.`;
+
+    const userPrompt = `User: ${user?.name || 'Unknown'} (${userRole})
+Path: ${pathname}
+Context: ${JSON.stringify(context)}
+Time: ${new Date().toLocaleString()}
+Day of week: ${new Date().toLocaleDateString('en-US', { weekday: 'long' })}
+Hour: ${new Date().getHours()}
+
+Should the chatbot be shown? Respond with only "true" or "false".`;
+
+    const completion = await openai.chat.completions.create({
+      model: 'gpt-4',
+      messages: [
+        { role: 'system', content: systemPrompt },
+        { role: 'user', content: userPrompt },
+      ],
+      temperature: 0.3,
+      max_tokens: 10,
+    });
+
+    const response = completion.choices[0]?.message?.content?.toLowerCase().trim();
+    
+    // Parse response
+    if (response === 'true') {
+      return true;
+    } else if (response === 'false') {
+      return false;
+    } else {
+      // Fallback logic based on common patterns
+      return getFallbackVisibilityDecision(data);
+    }
+  } catch (error) {
+    console.error('AI visibility decision error:', error);
+    return getFallbackVisibilityDecision(data);
+  }
+}
+
+function getFallbackVisibilityDecision(data: any) {
+  const {
+    user,
+    pathname,
+    context,
+    userRole,
+  } = data;
+
+  // Show for customers on booking-related pages
+  if (userRole === 'customer') {
+    const bookingPaths = ['/portal', '/book', '/services'];
+    if (bookingPaths.some(path => pathname?.startsWith(path))) {
+      return true;
+    }
+  }
+
+  // Show for staff on dashboard/admin pages
+  if (userRole === 'staff') {
+    const staffPaths = ['/dashboard', '/admin'];
+    if (staffPaths.some(path => pathname?.startsWith(path))) {
+      return true;
+    }
+  }
+
+  // Show if user has pending appointments
+  if (context?.appointments > 0) {
+    return true;
+  }
+
+  // Show if staff are available
+  if (context?.staff > 0) {
+    return true;
+  }
+
+  // Default to showing on main pages
+  const mainPaths = ['/', '/portal', '/dashboard'];
+  return mainPaths.some(path => pathname?.startsWith(path));
+}
+
+async function getSettings(tenantId?: string): Promise<any> {
+  try {
+    const payload = await getPayload({ config });
+    
+    let settings;
+    if (tenantId) {
+      settings = await payload.find({
+        collection: 'settings',
+        where: { tenant: { equals: tenantId } },
+        limit: 1,
+      });
+    } else {
+      settings = await payload.find({
+        collection: 'settings',
+        where: { tenant: { exists: false } },
+        limit: 1,
+      });
+    }
+
+    return settings.docs[0] || {};
+  } catch (error) {
+    console.error('Error fetching settings:', error);
+    return {};
+  }
+}