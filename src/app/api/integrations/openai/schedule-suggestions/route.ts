import { getPayload } from 'payload';
import { NextResponse } from 'next/server';
<<<<<<< HEAD
import { OpenAIApi, Configuration } from 'openai';
=======
import { OpenAI } from 'openai';
>>>>>>> 9697d73f

export async function POST(req: Request) {
  const { tenantId, service, preferences } = await req.json(); // userId will come from req.user
  const payload = await getPayload({ config: (await import('@/payload.config')).default });

  // 1. Authentication Check: Get user from request headers
  const authHeader = req.headers.get('authorization');
  if (!authHeader) {
    return NextResponse.json({ error: 'Unauthorized: No authentication token' }, { status: 401 });
  }
  // In real implementation, decode userId from auth token
  const userId = 'mock-user-id'; // Mock for now

  // Input validation
  if (!tenantId || !service || !preferences) {
    return NextResponse.json({ error: 'Missing required fields: tenantId, service, preferences' }, { status: 400 });
  }

  try {
    const settings = await payload.find({
      collection: 'settings',
      where: tenantId ? { tenant: { equals: tenantId } } : { tenant: { exists: false } },
      limit: 1,
    });
    const config = settings.docs[0]; // No fallback, if settings not found, it's an error

    if (!config) {
      return NextResponse.json({ error: 'Settings not found for this tenant' }, { status: 404 });
    }

    const appointments = await payload.find({
      collection: 'appointments',
      where: { tenant: { equals: tenantId } },
    });
    const schedules = await payload.find({
      collection: 'staff-schedules',
      where: { tenant: { equals: tenantId }, available: { equals: true } },
    });

    const configuration = new Configuration({
      apiKey: process.env.OPENAI_API_KEY,
    });
    const openai = new OpenAIApi(configuration);
    const prompt = `
      Suggest 3 optimal appointment times for a ${service || 'any'} service:
      - Existing appointments: ${JSON.stringify(appointments.docs.map((a: any) => a.date))}
      - Staff schedules: ${JSON.stringify(schedules.docs.map((s: any) => ({ start: s.startTime, end: s.endTime })))}      - Tenant availability: ${config.barbershop?.availability ? JSON.stringify(config.barbershop.availability) : 'default 9 AM-5 PM'}
      - Preferences: ${JSON.stringify(preferences)}
      Return a JSON array of times in "YYYY-MM-DD HH:MM AM/PM" format.
    `;

    let suggestedTimes = [];
    try {
      const response = await openai.createChatCompletion({
        model: config.ai?.model || 'gpt-3.5-turbo',
        messages: [{ role: 'user', content: prompt }],
        max_tokens: config.ai?.maxTokens || 1000,
        temperature: config.ai?.temperature || 0.7,
      });
      suggestedTimes = JSON.parse(response.data.choices[0]?.message?.content || '[]');
    } catch (openaiError: any) {
      console.error('OpenAI API call failed:', openaiError.response?.data || openaiError.message);
      return NextResponse.json({ error: 'Failed to generate suggestions from AI' }, { status: 500 });
    }

    return NextResponse.json({ times: suggestedTimes });
  } catch (error: any) {
    console.error('Error in AI schedule suggestions API:', error);
    if (error.message.includes('Missing required fields')) {
      return NextResponse.json({ error: error.message }, { status: 400 });
    }
    if (error.message.includes('Settings not found')) {
      return NextResponse.json({ error: 'Settings not found for this tenant' }, { status: 404 });
    }
    return NextResponse.json({ error: 'Failed to generate suggestions due to an internal server error' }, { status: 500 });
  }
}<|MERGE_RESOLUTION|>--- conflicted
+++ resolved
@@ -1,10 +1,6 @@
 import { getPayload } from 'payload';
 import { NextResponse } from 'next/server';
-<<<<<<< HEAD
-import { OpenAIApi, Configuration } from 'openai';
-=======
 import { OpenAI } from 'openai';
->>>>>>> 9697d73f
 
 export async function POST(req: Request) {
   const { tenantId, service, preferences } = await req.json(); // userId will come from req.user
@@ -44,10 +40,7 @@
       where: { tenant: { equals: tenantId }, available: { equals: true } },
     });
 
-    const configuration = new Configuration({
-      apiKey: process.env.OPENAI_API_KEY,
-    });
-    const openai = new OpenAIApi(configuration);
+    const openai = new OpenAI({ apiKey: process.env.OPENAI_API_KEY });
     const prompt = `
       Suggest 3 optimal appointment times for a ${service || 'any'} service:
       - Existing appointments: ${JSON.stringify(appointments.docs.map((a: any) => a.date))}
@@ -58,13 +51,13 @@
 
     let suggestedTimes = [];
     try {
-      const response = await openai.createChatCompletion({
+      const response = await openai.chat.completions.create({
         model: config.ai?.model || 'gpt-3.5-turbo',
         messages: [{ role: 'user', content: prompt }],
         max_tokens: config.ai?.maxTokens || 1000,
         temperature: config.ai?.temperature || 0.7,
       });
-      suggestedTimes = JSON.parse(response.data.choices[0]?.message?.content || '[]');
+      suggestedTimes = JSON.parse(response.choices[0].message.content || '[]');
     } catch (openaiError: any) {
       console.error('OpenAI API call failed:', openaiError.response?.data || openaiError.message);
       return NextResponse.json({ error: 'Failed to generate suggestions from AI' }, { status: 500 });
