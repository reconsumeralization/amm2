--- conflicted
+++ resolved
@@ -1,10 +1,6 @@
 import { getPayload } from 'payload';
 import { NextResponse } from 'next/server';
-<<<<<<< HEAD
-import { OpenAIApi, Configuration } from 'openai';
-=======
 import { OpenAI } from 'openai';
->>>>>>> 9697d73f
 
 export async function POST(req: Request) {
   const { tenantId, pathname, aiTriggers } = await req.json(); // userId will come from req.user
@@ -45,10 +41,7 @@
       where: { tenant: { equals: tenantId }, available: { equals: true } },
     });
 
-    const configuration = new Configuration({
-      apiKey: process.env.OPENAI_API_KEY,
-    });
-    const openai = new OpenAIApi(configuration);
+    const openai = new OpenAI({ apiKey: process.env.OPENAI_API_KEY });
     const prompt = `
       Should the chatbot be displayed for a user with role "${user.role}" on page "${pathname}"?
       - User has ${appointments.totalDocs} pending appointments.
@@ -60,13 +53,13 @@
 
     let show = false;
     try {
-      const response = await openai.createChatCompletion({
+      const response = await openai.chat.completions.create({
         model: config.ai?.model || 'gpt-3.5-turbo',
         messages: [{ role: 'user', content: prompt }],
         max_tokens: config.ai?.maxTokens || 1000,
         temperature: config.ai?.temperature || 0.7,
       });
-      const parsedResponse = JSON.parse(response.data.choices[0]?.message?.content || '{ "show": false }');
+      const parsedResponse = JSON.parse(response.choices[0].message.content || '{ "show": false }');
       show = parsedResponse.show;
     } catch (openaiError: any) {
       console.error('OpenAI API call failed:', openaiError.response?.data || openaiError.message);
