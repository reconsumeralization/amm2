<<<<<<< HEAD
import { getPayload } from 'payload';
import type { NextRequest } from 'next/server';
import { NextResponse } from 'next/server';
import { sendEmail } from '../../../utils/email';

export async function POST(req: NextRequest) {
  const tenantId = req.headers.get('X-Tenant-ID');
  const { content, barber, client } = await req.json();

  if (!tenantId || !content || !barber) {
    return NextResponse.json({ error: 'Missing required fields' }, { status: 400 });
  }
=======

import { NextResponse } from 'next/server';
import { getPayload } from 'payload';
import { unstable_noStore as noStore } from 'next/cache';
>>>>>>> 8f8f362c

export async function GET() {
  noStore();
  try {
<<<<<<< HEAD
    const { default: config } = await import('../../../payload.config');
    const payload = await getPayload({ config });
    const testimonial = await payload.create({
=======
    const payload = await getPayload();
    const testimonials = await payload.find({
>>>>>>> 8f8f362c
      collection: 'testimonials',
      limit: 100, // Adjust limit as needed
    });
<<<<<<< HEAD
    if (settings.docs[0]?.email?.enabled) {
      await sendEmail({
        from: settings.docs[0].email.fromAddress,
        to: 'admin@modernmen.com',
        subject: 'New Testimonial Awaiting Moderation',
        html: `<p>New testimonial from ${client?.name || 'Anonymous'}: ${content}</p>${settings.docs[0].email.signature}`,
      });
    }

    return NextResponse.json(testimonial);
  } catch (error) {
    console.error('Error creating testimonial:', error);
    return NextResponse.json({ error: 'Internal server error' }, { status: 500 });
  }
}

export async function PATCH(req: NextRequest, { params }: any) {
  const tenantId = req.headers.get('X-Tenant-ID');
  const { action } = await req.json();

  if (!tenantId || !params.id || !['like', 'approve', 'reject'].includes(action)) {
    return NextResponse.json({ error: 'Invalid request' }, { status: 400 });
  }

  try {
    const { default: config } = await import('../../../payload.config');
    const payload = await getPayload({ config });
    if (action === 'like') {
      const testimonial = await payload.update({
        collection: 'testimonials',
        id: params.id,
        data: { likes: { increment: 1 } },
      });
      return NextResponse.json(testimonial);
    } else {
      const testimonial = await payload.update({
        collection: 'testimonials',
        id: params.id,
        data: { status: action === 'approve' ? 'approved' : 'rejected' },
      });
      return NextResponse.json(testimonial);
    }
=======
    return NextResponse.json(testimonials.docs);
>>>>>>> 8f8f362c
  } catch (error) {
    console.error('Error fetching testimonials:', error);
    return NextResponse.json({ error: 'Failed to fetch testimonials' }, { status: 500 });
  }
}<|MERGE_RESOLUTION|>--- conflicted
+++ resolved
@@ -1,7 +1,7 @@
-<<<<<<< HEAD
 import { getPayload } from 'payload';
 import type { NextRequest } from 'next/server';
 import { NextResponse } from 'next/server';
+import { unstable_noStore as noStore } from 'next/cache';
 import { sendEmail } from '../../../utils/email';
 
 export async function POST(req: NextRequest) {
@@ -11,41 +11,51 @@
   if (!tenantId || !content || !barber) {
     return NextResponse.json({ error: 'Missing required fields' }, { status: 400 });
   }
-=======
 
-import { NextResponse } from 'next/server';
-import { getPayload } from 'payload';
-import { unstable_noStore as noStore } from 'next/cache';
->>>>>>> 8f8f362c
-
-export async function GET() {
-  noStore();
   try {
-<<<<<<< HEAD
     const { default: config } = await import('../../../payload.config');
     const payload = await getPayload({ config });
     const testimonial = await payload.create({
-=======
-    const payload = await getPayload();
-    const testimonials = await payload.find({
->>>>>>> 8f8f362c
       collection: 'testimonials',
-      limit: 100, // Adjust limit as needed
+      data: { content, barber, client, tenant: tenantId, status: 'pending' },
     });
-<<<<<<< HEAD
-    if (settings.docs[0]?.email?.enabled) {
-      await sendEmail({
-        from: settings.docs[0].email.fromAddress,
-        to: 'admin@modernmen.com',
-        subject: 'New Testimonial Awaiting Moderation',
-        html: `<p>New testimonial from ${client?.name || 'Anonymous'}: ${content}</p>${settings.docs[0].email.signature}`,
+
+    // Optionally notify admin (best-effort)
+    try {
+      const settings = await payload.find({
+        collection: 'settings',
+        where: { tenant: { equals: tenantId } },
+        limit: 1,
       });
-    }
+      if (settings.docs[0]?.email?.enabled) {
+        await sendEmail({
+          from: settings.docs[0].email.fromAddress,
+          to: 'admin@modernmen.com',
+          subject: 'New Testimonial Awaiting Moderation',
+          html: `<p>New testimonial from ${client?.name || 'Anonymous'}: ${content}</p>${settings.docs[0].email.signature}`,
+        });
+      }
+    } catch {}
 
     return NextResponse.json(testimonial);
   } catch (error) {
     console.error('Error creating testimonial:', error);
     return NextResponse.json({ error: 'Internal server error' }, { status: 500 });
+  }
+}
+
+export async function GET() {
+  noStore();
+  try {
+    const payload = await getPayload();
+    const testimonials = await payload.find({
+      collection: 'testimonials',
+      limit: 100,
+    });
+    return NextResponse.json(testimonials.docs);
+  } catch (error) {
+    console.error('Error fetching testimonials:', error);
+    return NextResponse.json({ error: 'Failed to fetch testimonials' }, { status: 500 });
   }
 }
 
@@ -75,11 +85,8 @@
       });
       return NextResponse.json(testimonial);
     }
-=======
-    return NextResponse.json(testimonials.docs);
->>>>>>> 8f8f362c
   } catch (error) {
-    console.error('Error fetching testimonials:', error);
-    return NextResponse.json({ error: 'Failed to fetch testimonials' }, { status: 500 });
+    console.error('Error updating testimonial:', error);
+    return NextResponse.json({ error: 'Internal server error' }, { status: 500 });
   }
 }