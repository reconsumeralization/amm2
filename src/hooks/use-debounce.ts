--- conflicted
+++ resolved
@@ -1,22 +1,3 @@
-<<<<<<< HEAD
-import { useState, useEffect } from 'react'
-
-export function useDebounce<T>(value: T, delay: number): T {
-  const [debouncedValue, setDebouncedValue] = useState<T>(value)
-
-  useEffect(() => {
-    const handler = setTimeout(() => {
-      setDebouncedValue(value)
-    }, delay)
-
-    return () => {
-      clearTimeout(handler)
-    }
-  }, [value, delay])
-
-  return debouncedValue
-}
-=======
 import { useState, useEffect } from 'react'
 
 export function useDebounce<T>(value: T, delay: number): T {
@@ -38,5 +19,4 @@
   }, [value, delay])
 
   return debouncedValue
-}
->>>>>>> ed0ebec8
+}