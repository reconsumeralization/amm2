<<<<<<< HEAD
import type { UserRole } from '../types/documentation';

export interface SearchResult {
  id: string;
  title: string;
  description: string;
  content: string;
  path: string;
  type: 'service' | 'stylist' | 'page' | 'faq' | 'customer' | 'documentation';
  category: string;
  tags: string[];
  relevanceScore: number;
  highlights: SearchHighlight[];
  lastModified?: string;
  isNew?: boolean;
  popularity?: number;
}

export interface SearchHighlight {
  field: string;
  fragments: string[];
}

export interface SearchQuery {
  query: string;
  sortBy?: string;
  filters?: {
    categories?: string[];
    types?: string[];
    tags?: string[];
  };
  pagination?: {
    page: number;
    limit: number;
  };
}

export interface SearchResponse {
  results: SearchResult[];
  totalCount: number;
  query: SearchQuery;
  executionTime: number;
}

export interface SearchConfig {
  provider: string;
  indexName: string;
  maxResults: number;
  enableFacets: boolean;
  enableSuggestions: boolean;
  enableAnalytics: boolean;
  enableHighlighting: boolean;
  enableTypoTolerance: boolean;
  enableSynonyms: boolean;
  rankingConfig: {
    roleBasedBoost: Record<string, number>;
    recencyBoost: number;
    popularityBoost: number;
    accuracyBoost: number;
    completionRateBoost: number;
    ratingBoost: number;
    viewsBoost: number;
    titleBoost: number;
    descriptionBoost: number;
    contentBoost: number;
    tagsBoost: number;
  };
}

export interface SearchQueryParams {
  query: string;
  filters?: {
    categories?: string[];
    contentTypes?: string[];
    tags?: string[];
    difficulty?: string[];
    authors?: string[];
    sections?: string[];
    roles?: string[];
  };
  pagination?: {
    page: number;
    limit: number;
    offset: number;
  };
  sorting?: {
    field: string;
    direction: 'asc' | 'desc';
  };
}

export class DocumentationSearchService {
  removeDocument(id: any) {
    throw new Error('Method not implemented.');
  }
  indexDocument(arg0: { id: any; title: any; description: any; content: any; path: string; type: any; role: any; category: any; tags: any; author: any; lastUpdated: any; difficulty: any; estimatedReadTime: any; metadata: any; rchableText: string; keywords: never[]; }) {
    throw new Error('Method not implemented.');
  }
  private config: SearchConfig;

  constructor(config: SearchConfig) {
    this.config = config;
  }

  async search(query: SearchQueryParams, userRole: UserRole): Promise<SearchResponse> {
    const startTime = Date.now();
    try {
      const params = new URLSearchParams({
        q: query.query,
        limit: (query.pagination?.limit || 20).toString(),
        collections: query.filters?.contentTypes?.join(',') || 'services,stylists,customers,documentation',
      });

      const response = await fetch(`/api/search?${params.toString()}`);
      const data = await response.json();

      const results = data.results.map((item: any) => ({
        id: item.id,
        title: item.name || item.title || `${item.firstName} ${item.lastName}`,
        description: item.description || item.bio || '',
        content: item.content || '',
        path: `/${item.type}/${item.id}`,
        type: item.type,
        category: item.category || '',
        tags: item.tags || [],
        relevanceScore: 0,
        highlights: [],
      }));

      return {
        results,
        totalCount: data.total,
        query: { query: query.query },
        executionTime: Date.now() - startTime,
      };
    } catch (error) {
      console.error('Search error:', error);
      return {
        results: [],
        totalCount: 0,
        query: { query: query.query },
        executionTime: Date.now() - startTime,
      };
    }
  }

  async autocomplete(query: string, userRole: UserRole): Promise<{ suggestions: string[] }> {
    try {
      const params = new URLSearchParams({
        q: query,
        limit: '10',
        collections: 'documentation,services',
      });

      const response = await fetch(`/api/search?${params.toString()}`);
      const data = await response.json();

      const suggestions = data.results.map((item: any) => 
        item.name || item.title || `${item.firstName} ${item.lastName}`
      );

      return { suggestions };
    } catch (error) {
      console.error('Autocomplete error:', error);
      return { suggestions: [] };
    }
  }
}

export class SearchService {
  async search(query: SearchQuery, userRole: UserRole): Promise<SearchResponse> {
    const startTime = Date.now();
    try {
      const { query: q, filters, pagination } = query;
      const params = new URLSearchParams({
        q,
        limit: (pagination?.limit || 20).toString(),
        collections: filters?.types?.join(',') || 'services,stylists,customers,documentation',
      });

      const response = await fetch(`/api/search?${params.toString()}`);
      const data = await response.json();

      const results = data.results.map((item: any) => ({
        id: item.id,
        title: item.name || item.title || `${item.firstName} ${item.lastName}`,
        description: item.description || item.bio || '',
        content: item.content || '',
        path: `/${item.type}/${item.id}`,
        type: item.type,
        category: item.category || '',
        tags: item.tags || [],
        relevanceScore: 0, // will be calculated on the client
        highlights: [], // will be calculated on the client
      }));

      return {
        results,
        totalCount: data.total,
        query,
        executionTime: Date.now() - startTime,
      };
    } catch (error) {
      console.error('Search error:', error);
      return {
        results: [],
        totalCount: 0,
        query,
        executionTime: Date.now() - startTime,
      };
    }
  }
}

export const searchService = new SearchService();
=======
import type { UserRole } from '../types/documentation';
import { commonTypos } from './common-typos';

export interface SearchResult {
  id: string;
  title: string;
  description: string;
  content: string;
  path: string;
  type: 'service' | 'stylist' | 'page' | 'faq' | 'customer' | 'documentation' | 'guide' | string;
  category: string;
  tags: string[];
  relevanceScore: number;
  highlights: SearchHighlight[];
}

export interface SearchHighlight {
  field: string;
  fragments: string[];
}

export interface SearchQuery {
  query: string;
  filters?: {
    categories?: string[];
    types?: string[];
    tags?: string[];
  };
  pagination?: {
    page: number;
    limit: number;
  };
}

export interface SearchResponse {
  results: SearchResult[];
  totalCount: number;
  query: any;
  executionTime: number;
  facets?: any;
  suggestions?: Array<{ text: string; type: 'correction' | 'related' | 'completion' | 'suggestion'; score: number }>;
  analytics?: any;
  pagination?: { page: number; limit: number; offset: number };
}

export interface SearchConfig {
  provider?: string;
  indexName?: string;
  maxResults?: number;
  enableFacets?: boolean;
  enableSuggestions?: boolean;
  enableAnalytics?: boolean;
  enableHighlighting?: boolean;
  enableTypoTolerance?: boolean;
  enableSynonyms?: boolean;
  rankingConfig: {
    roleBasedBoost: Record<string, number>;
    recencyBoost: number;
    popularityBoost: number;
    accuracyBoost?: number;
    completionRateBoost?: number;
    ratingBoost?: number;
    viewsBoost?: number;
    titleBoost: number;
    descriptionBoost: number;
    contentBoost: number;
    tagsBoost: number;
  };
}

export interface SearchQueryParams {
  query: string;
  filters?: {
    categories?: string[];
    contentTypes?: string[];
    tags?: string[];
    difficulty?: string[];
    authors?: string[];
    sections?: string[];
    roles?: string[];
  };
  pagination?: {
    page: number;
    limit: number;
    offset: number;
  };
  sorting?: {
    field: string;
    direction: 'asc' | 'desc';
  };
}

export class DocumentationSearchService {
  private config: SearchConfig;

  constructor(config: SearchConfig) {
    this.config = config;
  }

  private generateTypoCorrections(query: string) {
    const corrections: Array<{ text: string; type: 'correction'; score: number }> = [];
    Object.entries(commonTypos).forEach(([correct, typos]) => {
      const typoRegex = new RegExp(typos.join('|'), 'gi');
      if (typos.some(t => query.toLowerCase().includes(t))) {
        corrections.push({ text: query.replace(typoRegex, correct), type: 'correction', score: 0.8 });
      }
    });
    return corrections;
  }

  private generateRelatedTerms(query: string) {
    const map: Record<string, string[]> = {
      booking: ['appointment', 'schedule', 'calendar'],
      api: ['endpoint', 'rest', 'graphql', 'authentication'],
      authentication: ['login', 'token', 'oauth'],
    };
    const key = query.trim().toLowerCase();
    const related = map[key] || [];
    return related.map(text => ({ text, type: 'related' as const, score: 0.6 }));
  }

  private generateQueryCompletions(prefix: string) {
    const normals = ['api authentication', 'api documentation', 'api rate limits'];
    const p = prefix.trim().toLowerCase();
    return normals
      .filter(c => c.startsWith(p))
      .map(text => ({ text, type: 'completion' as const, score: 0.7 }));
  }

  private getSearchPerformanceMetrics() {
    return {
      averageResponseTime: 0,
      totalSearches: 0,
      successRate: 1,
      popularQueries: [],
      slowQueries: [],
    };
  }

  private getPopularSearchTerms(limit = 5) {
    return Array.from({ length: Math.max(0, limit) }).map((_, i) => ({
      term: `term-${i + 1}`,
      count: 100 - i * 5,
      trend: i % 2 === 0 ? 'up' : 'down',
    }));
  }

  private getTypoCorrections(query: string) {
    return this.generateTypoCorrections(query);
  }

  private generateSuggestions(query: string, isNoResults: boolean) {
    const suggestions: Array<{ text: string; type: 'correction' | 'related' | 'completion'; score: number }> = [];
    if (isNoResults) {
      suggestions.push(...this.getTypoCorrections(query));
    }
    suggestions.push(...this.generateRelatedTerms(query));
    suggestions.push(...this.generateQueryCompletions(query + ' '));
    return suggestions;
  }

  async search(query: SearchQueryParams, userRole: UserRole): Promise<SearchResponse> {
    const startTime = Date.now();
    try {
      const params = new URLSearchParams({
        q: query.query,
        limit: (query.pagination?.limit || 20).toString(),
        collections: query.filters?.contentTypes?.join(',') || 'services,stylists,customers,documentation',
      });

      const response = await fetch(`/api/search?${params.toString()}`);
      const data = await response.json();

      const results = (data.results || []).map((item: any) => ({
        id: item.id,
        title: item.name || item.title || `${item.firstName ?? ''} ${item.lastName ?? ''}`.trim(),
        description: item.description || item.bio || '',
        content: item.content || '',
        path: item.path || `/${item.type}/${item.id}`,
        type: item.type,
        category: item.category || '',
        tags: item.tags || [],
        relevanceScore: 0,
        highlights: [],
      }));

      const isNoResults = results.length === 0;

      return {
        results,
        totalCount: data.total ?? results.length,
        query,
        executionTime: Date.now() - startTime,
        suggestions: this.generateSuggestions(query.query, isNoResults),
        facets: { roles: [], categories: [], tags: [], contentTypes: [], difficulty: [], authors: [], sections: [] },
        analytics: { queryId: 'test', timestamp: new Date(), userRole, resultsCount: results.length, hasResults: !isNoResults, clickedResults: [], searchTime: Date.now() - startTime },
        pagination: { page: query.pagination?.page ?? 1, limit: query.pagination?.limit ?? 20, offset: query.pagination?.offset ?? 0 },
      };
    } catch (error) {
      return {
        results: [],
        totalCount: 0,
        query,
        executionTime: Date.now() - startTime,
        suggestions: this.generateSuggestions(query.query, true),
        facets: { roles: [], categories: [], tags: [], contentTypes: [], difficulty: [], authors: [], sections: [] },
        analytics: { queryId: 'error', timestamp: new Date(), userRole, resultsCount: 0, hasResults: false, clickedResults: [], searchTime: Date.now() - startTime },
        pagination: { page: query.pagination?.page ?? 1, limit: query.pagination?.limit ?? 20, offset: query.pagination?.offset ?? 0 },
      };
    }
  }

  async autocomplete(query: string, userRole: UserRole): Promise<{ suggestions: Array<{ text: string; type: 'completion' | 'suggestion'; score: number }>; recentQueries?: string[]; popularQueries?: string[]; categories?: string[]; }> {
    try {
      const suggestions = this.generateQueryCompletions(query + ' ');
      return { suggestions: suggestions.map(s => ({ text: s.text, type: 'completion', score: s.score })), recentQueries: [], popularQueries: [], categories: [] };
    } catch (error) {
      return { suggestions: [], recentQueries: [], popularQueries: [], categories: [] };
    }
  }
}

export class SearchService {
  async search(query: SearchQuery, userRole: UserRole): Promise<SearchResponse> {
    const startTime = Date.now();
    try {
      const { query: q, filters, pagination } = query;
      const params = new URLSearchParams({
        q,
        limit: (pagination?.limit || 20).toString(),
        collections: filters?.types?.join(',') || 'services,stylists,customers,documentation',
      });

      const response = await fetch(`/api/search?${params.toString()}`);
      const data = await response.json();

      const results = data.results.map((item: any) => ({
        id: item.id,
        title: item.name || item.title || `${item.firstName} ${item.lastName}`,
        description: item.description || item.bio || '',
        content: item.content || '',
        path: `/${item.type}/${item.id}`,
        type: item.type,
        category: item.category || '',
        tags: item.tags || [],
        relevanceScore: 0, // will be calculated on the client
        highlights: [], // will be calculated on the client
      }));

      return {
        results,
        totalCount: data.total,
        query,
        executionTime: Date.now() - startTime,
      };
    } catch (error) {
      return {
        results: [],
        totalCount: 0,
        query,
        executionTime: Date.now() - startTime,
      };
    }
  }
}

export const searchService = new SearchService();
>>>>>>> ed0ebec8
<|MERGE_RESOLUTION|>--- conflicted
+++ resolved
@@ -1,220 +1,3 @@
-<<<<<<< HEAD
-import type { UserRole } from '../types/documentation';
-
-export interface SearchResult {
-  id: string;
-  title: string;
-  description: string;
-  content: string;
-  path: string;
-  type: 'service' | 'stylist' | 'page' | 'faq' | 'customer' | 'documentation';
-  category: string;
-  tags: string[];
-  relevanceScore: number;
-  highlights: SearchHighlight[];
-  lastModified?: string;
-  isNew?: boolean;
-  popularity?: number;
-}
-
-export interface SearchHighlight {
-  field: string;
-  fragments: string[];
-}
-
-export interface SearchQuery {
-  query: string;
-  sortBy?: string;
-  filters?: {
-    categories?: string[];
-    types?: string[];
-    tags?: string[];
-  };
-  pagination?: {
-    page: number;
-    limit: number;
-  };
-}
-
-export interface SearchResponse {
-  results: SearchResult[];
-  totalCount: number;
-  query: SearchQuery;
-  executionTime: number;
-}
-
-export interface SearchConfig {
-  provider: string;
-  indexName: string;
-  maxResults: number;
-  enableFacets: boolean;
-  enableSuggestions: boolean;
-  enableAnalytics: boolean;
-  enableHighlighting: boolean;
-  enableTypoTolerance: boolean;
-  enableSynonyms: boolean;
-  rankingConfig: {
-    roleBasedBoost: Record<string, number>;
-    recencyBoost: number;
-    popularityBoost: number;
-    accuracyBoost: number;
-    completionRateBoost: number;
-    ratingBoost: number;
-    viewsBoost: number;
-    titleBoost: number;
-    descriptionBoost: number;
-    contentBoost: number;
-    tagsBoost: number;
-  };
-}
-
-export interface SearchQueryParams {
-  query: string;
-  filters?: {
-    categories?: string[];
-    contentTypes?: string[];
-    tags?: string[];
-    difficulty?: string[];
-    authors?: string[];
-    sections?: string[];
-    roles?: string[];
-  };
-  pagination?: {
-    page: number;
-    limit: number;
-    offset: number;
-  };
-  sorting?: {
-    field: string;
-    direction: 'asc' | 'desc';
-  };
-}
-
-export class DocumentationSearchService {
-  removeDocument(id: any) {
-    throw new Error('Method not implemented.');
-  }
-  indexDocument(arg0: { id: any; title: any; description: any; content: any; path: string; type: any; role: any; category: any; tags: any; author: any; lastUpdated: any; difficulty: any; estimatedReadTime: any; metadata: any; rchableText: string; keywords: never[]; }) {
-    throw new Error('Method not implemented.');
-  }
-  private config: SearchConfig;
-
-  constructor(config: SearchConfig) {
-    this.config = config;
-  }
-
-  async search(query: SearchQueryParams, userRole: UserRole): Promise<SearchResponse> {
-    const startTime = Date.now();
-    try {
-      const params = new URLSearchParams({
-        q: query.query,
-        limit: (query.pagination?.limit || 20).toString(),
-        collections: query.filters?.contentTypes?.join(',') || 'services,stylists,customers,documentation',
-      });
-
-      const response = await fetch(`/api/search?${params.toString()}`);
-      const data = await response.json();
-
-      const results = data.results.map((item: any) => ({
-        id: item.id,
-        title: item.name || item.title || `${item.firstName} ${item.lastName}`,
-        description: item.description || item.bio || '',
-        content: item.content || '',
-        path: `/${item.type}/${item.id}`,
-        type: item.type,
-        category: item.category || '',
-        tags: item.tags || [],
-        relevanceScore: 0,
-        highlights: [],
-      }));
-
-      return {
-        results,
-        totalCount: data.total,
-        query: { query: query.query },
-        executionTime: Date.now() - startTime,
-      };
-    } catch (error) {
-      console.error('Search error:', error);
-      return {
-        results: [],
-        totalCount: 0,
-        query: { query: query.query },
-        executionTime: Date.now() - startTime,
-      };
-    }
-  }
-
-  async autocomplete(query: string, userRole: UserRole): Promise<{ suggestions: string[] }> {
-    try {
-      const params = new URLSearchParams({
-        q: query,
-        limit: '10',
-        collections: 'documentation,services',
-      });
-
-      const response = await fetch(`/api/search?${params.toString()}`);
-      const data = await response.json();
-
-      const suggestions = data.results.map((item: any) => 
-        item.name || item.title || `${item.firstName} ${item.lastName}`
-      );
-
-      return { suggestions };
-    } catch (error) {
-      console.error('Autocomplete error:', error);
-      return { suggestions: [] };
-    }
-  }
-}
-
-export class SearchService {
-  async search(query: SearchQuery, userRole: UserRole): Promise<SearchResponse> {
-    const startTime = Date.now();
-    try {
-      const { query: q, filters, pagination } = query;
-      const params = new URLSearchParams({
-        q,
-        limit: (pagination?.limit || 20).toString(),
-        collections: filters?.types?.join(',') || 'services,stylists,customers,documentation',
-      });
-
-      const response = await fetch(`/api/search?${params.toString()}`);
-      const data = await response.json();
-
-      const results = data.results.map((item: any) => ({
-        id: item.id,
-        title: item.name || item.title || `${item.firstName} ${item.lastName}`,
-        description: item.description || item.bio || '',
-        content: item.content || '',
-        path: `/${item.type}/${item.id}`,
-        type: item.type,
-        category: item.category || '',
-        tags: item.tags || [],
-        relevanceScore: 0, // will be calculated on the client
-        highlights: [], // will be calculated on the client
-      }));
-
-      return {
-        results,
-        totalCount: data.total,
-        query,
-        executionTime: Date.now() - startTime,
-      };
-    } catch (error) {
-      console.error('Search error:', error);
-      return {
-        results: [],
-        totalCount: 0,
-        query,
-        executionTime: Date.now() - startTime,
-      };
-    }
-  }
-}
-
-export const searchService = new SearchService();
-=======
 import type { UserRole } from '../types/documentation';
 import { commonTypos } from './common-typos';
 
@@ -481,5 +264,4 @@
   }
 }
 
-export const searchService = new SearchService();
->>>>>>> ed0ebec8
+export const searchService = new SearchService();