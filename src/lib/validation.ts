import { z } from 'zod'

// Base schemas for common fields
export const baseSchemas = {
  id: z.string().uuid().optional(),
  createdAt: z.date().optional(),
  updatedAt: z.date().optional(),
  createdBy: z.string().uuid().optional(),
  updatedBy: z.string().uuid().optional(),
}

// Customer validation schemas
export const customerSchemas = {
  create: z.object({
    firstName: z.string().min(1, 'First name is required').max(50, 'First name too long'),
    lastName: z.string().min(1, 'Last name is required').max(50, 'Last name too long'),
    email: z.string().email('Invalid email address'),
    phone: z.string().optional(),
    secondaryPhone: z.string().optional(),
    dateOfBirth: z.date().optional(),
    address: z.object({
      street: z.string().optional(),
      city: z.string().optional(),
      state: z.string().optional(),
      zipCode: z.string().optional(),
      country: z.string().optional(),
    }).optional(),
    preferences: z.object({
      communicationMethod: z.enum(['email', 'sms', 'phone']).optional(),
      marketingConsent: z.boolean().optional(),
      appointmentReminders: z.boolean().optional(),
    }).optional(),
  }),

  update: z.object({
    firstName: z.string().min(1).max(50).optional(),
    lastName: z.string().min(1).max(50).optional(),
    email: z.string().email().optional(),
    phone: z.string().optional(),
    secondaryPhone: z.string().optional(),
    dateOfBirth: z.date().optional(),
    address: z.object({
      street: z.string().optional(),
      city: z.string().optional(),
      state: z.string().optional(),
      zipCode: z.string().optional(),
      country: z.string().optional(),
    }).optional(),
    preferences: z.object({
      communicationMethod: z.enum(['email', 'sms', 'phone']).optional(),
      marketingConsent: z.boolean().optional(),
      appointmentReminders: z.boolean().optional(),
    }).optional(),
  }),
}

// Appointment validation schemas
export const appointmentSchemas = {
  create: z.object({
    customerId: z.string().uuid('Invalid customer ID'),
    stylistId: z.string().uuid('Invalid stylist ID'),
    serviceId: z.string().uuid('Invalid service ID'),
    date: z.date(),
    time: z.string().regex(/^([0-1]?[0-9]|2[0-3]):[0-5][0-9]$/, 'Invalid time format'),
    duration: z.number().min(15, 'Minimum duration is 15 minutes').max(480, 'Maximum duration is 8 hours'),
    notes: z.string().max(500, 'Notes too long').optional(),
    status: z.enum(['pending', 'confirmed', 'cancelled', 'completed']).optional(),
  }),

  update: z.object({
    customerId: z.string().uuid().optional(),
    stylistId: z.string().uuid().optional(),
    serviceId: z.string().uuid().optional(),
    date: z.date().optional(),
    time: z.string().regex(/^([0-1]?[0-9]|2[0-3]):[0-5][0-9]$/).optional(),
    duration: z.number().min(15).max(480).optional(),
    notes: z.string().max(500).optional(),
    status: z.enum(['pending', 'confirmed', 'cancelled', 'completed']).optional(),
  }),
}

// Service validation schemas
export const serviceSchemas = {
  create: z.object({
    name: z.string().min(1, 'Service name is required').max(100, 'Service name too long'),
    description: z.string().max(500, 'Description too long').optional(),
    price: z.number().min(0, 'Price must be positive'),
    duration: z.number().min(15, 'Minimum duration is 15 minutes').max(480, 'Maximum duration is 8 hours'),
    category: z.string().min(1, 'Category is required').max(50, 'Category too long'),
    isActive: z.boolean().optional(),
    requiresConsultation: z.boolean().optional(),
    maxConcurrentBookings: z.number().min(1).optional(),
  }),

  update: z.object({
    name: z.string().min(1).max(100).optional(),
    description: z.string().max(500).optional(),
    price: z.number().min(0).optional(),
    duration: z.number().min(15).max(480).optional(),
    category: z.string().min(1).max(50).optional(),
    isActive: z.boolean().optional(),
    requiresConsultation: z.boolean().optional(),
    maxConcurrentBookings: z.number().min(1).optional(),
  }),
}

// Stylist validation schemas
export const stylistSchemas = {
  create: z.object({
    firstName: z.string().min(1, 'First name is required').max(50, 'First name too long'),
    lastName: z.string().min(1, 'Last name is required').max(50, 'Last name too long'),
    email: z.string().email('Invalid email address'),
    phone: z.string().optional(),
    bio: z.string().max(1000, 'Bio too long').optional(),
    specialties: z.array(z.string()).optional(),
    experience: z.number().min(0, 'Experience must be positive').optional(),
    hourlyRate: z.number().min(0, 'Hourly rate must be positive').optional(),
    isActive: z.boolean().optional(),
    schedule: z.object({
      monday: z.object({
        start: z.string().optional(),
        end: z.string().optional(),
        isAvailable: z.boolean().optional(),
      }).optional(),
      tuesday: z.object({
        start: z.string().optional(),
        end: z.string().optional(),
        isAvailable: z.boolean().optional(),
      }).optional(),
      wednesday: z.object({
        start: z.string().optional(),
        end: z.string().optional(),
        isAvailable: z.boolean().optional(),
      }).optional(),
      thursday: z.object({
        start: z.string().optional(),
        end: z.string().optional(),
        isAvailable: z.boolean().optional(),
      }).optional(),
      friday: z.object({
        start: z.string().optional(),
        end: z.string().optional(),
        isAvailable: z.boolean().optional(),
      }).optional(),
      saturday: z.object({
        start: z.string().optional(),
        end: z.string().optional(),
        isAvailable: z.boolean().optional(),
      }).optional(),
      sunday: z.object({
        start: z.string().optional(),
        end: z.string().optional(),
        isAvailable: z.boolean().optional(),
      }).optional(),
    }).optional(),
  }),

  update: z.object({
    firstName: z.string().min(1).max(50).optional(),
    lastName: z.string().min(1).max(50).optional(),
    email: z.string().email().optional(),
    phone: z.string().optional(),
    bio: z.string().max(1000).optional(),
    specialties: z.array(z.string()).optional(),
    experience: z.number().min(0).optional(),
    hourlyRate: z.number().min(0).optional(),
    isActive: z.boolean().optional(),
    schedule: z.object({
      monday: z.object({
        start: z.string().optional(),
        end: z.string().optional(),
        isAvailable: z.boolean().optional(),
      }).optional(),
      tuesday: z.object({
        start: z.string().optional(),
        end: z.string().optional(),
        isAvailable: z.boolean().optional(),
      }).optional(),
      wednesday: z.object({
        start: z.string().optional(),
        end: z.string().optional(),
        isAvailable: z.boolean().optional(),
      }).optional(),
      thursday: z.object({
        start: z.string().optional(),
        end: z.string().optional(),
        isAvailable: z.boolean().optional(),
      }).optional(),
      friday: z.object({
        start: z.string().optional(),
        end: z.string().optional(),
        isAvailable: z.boolean().optional(),
      }).optional(),
      saturday: z.object({
        start: z.string().optional(),
        end: z.string().optional(),
        isAvailable: z.boolean().optional(),
      }).optional(),
      sunday: z.object({
        start: z.string().optional(),
        end: z.string().optional(),
        isAvailable: z.boolean().optional(),
      }).optional(),
    }).optional(),
  }),
}

// User validation schemas
export const userSchemas = {
  create: z.object({
    email: z.string().email('Invalid email address'),
    password: z.string().min(8, 'Password must be at least 8 characters'),
    firstName: z.string().min(1, 'First name is required').max(50, 'First name too long'),
    lastName: z.string().min(1, 'Last name is required').max(50, 'Last name too long'),
    role: z.enum(['admin', 'manager', 'stylist', 'customer']),
    phone: z.string().optional(),
    isActive: z.boolean().optional(),
  }),

  update: z.object({
    email: z.string().email().optional(),
    firstName: z.string().min(1).max(50).optional(),
    lastName: z.string().min(1).max(50).optional(),
    role: z.enum(['admin', 'manager', 'stylist', 'customer']).optional(),
    phone: z.string().optional(),
    isActive: z.boolean().optional(),
  }),
}

// Define pagination schema first to avoid circular reference
const paginationSchema = z.object({
  page: z.number().min(1).optional(),
  limit: z.number().min(1).max(100).optional(),
  sortBy: z.string().optional(),
  sortOrder: z.enum(['asc', 'desc']).optional(),
})

// API request validation schemas
export const apiSchemas: {
  pagination: typeof paginationSchema;
  search: z.ZodObject<any>;
<<<<<<< HEAD
  dateRange: z.ZodTypeAny;
=======
  dateRange: z.ZodSchema<any>;
>>>>>>> 2287d945
} = {
  pagination: paginationSchema,

  search: z.object({
    query: z.string().min(1, 'Search query is required').max(100, 'Search query too long'),
    filters: z.record(z.string(), z.any()).optional(),
    ...paginationSchema.shape,
  }),

  dateRange: z.object({
    startDate: z.date(),
    endDate: z.date(),
  }).refine((data) => data.startDate <= data.endDate, {
    message: 'Start date must be before or equal to end date',
    path: ['endDate'],
  }),
}

// Validation helper functions
export const validateRequest = async <T>(
  schema: z.ZodSchema<T>,
  data: unknown
): Promise<T> => {
  try {
    return await schema.parseAsync(data)
  } catch (error) {
    if (error instanceof z.ZodError) {
      const formattedErrors = error.issues.map((err: any) => ({
        field: err.path.join('.'),
        message: err.message,
        code: err.code,
      }))
      throw new Error(`Validation failed: ${JSON.stringify(formattedErrors)}`)
    }
    throw error
  }
}

export const validatePartial = async <T>(
  schema: z.ZodObject<any>,
  data: unknown
): Promise<Partial<T>> => {
  try {
    return await schema.partial().parseAsync(data) as Partial<T>
  } catch (error) {
    if (error instanceof z.ZodError) {
      const formattedErrors = error.issues.map((err: any) => ({
        field: err.path.join('.'),
        message: err.message,
        code: err.code,
      }))
      throw new Error(`Validation failed: ${JSON.stringify(formattedErrors)}`)
    }
    throw error
  }
}

// Content validation schemas
export const contentSchemas = {
  create: z.object({
    title: z.string().min(1, 'Title is required').max(200, 'Title too long'),
    slug: z.string().min(1, 'Slug is required').max(100, 'Slug too long').regex(/^[a-z0-9-]+$/, 'Slug can only contain lowercase letters, numbers, and hyphens'),
    description: z.string().max(500, 'Description too long').optional(),
    content: z.any().optional(),
    lexicalContent: z.any().optional(),
    status: z.enum(['draft', 'published', 'archived', 'scheduled']).default('draft'),
    publishDate: z.date().optional(),
    pageType: z.enum(['landing', 'about', 'services', 'contact', 'blog', 'gallery', 'custom']).default('custom'),
    category: z.string().optional(),
    tags: z.array(z.object({ tag: z.string().min(1).max(50) })).optional(),
    featured: z.boolean().default(false),
    featuredOrder: z.number().min(0).default(0),
    seo: z.object({
      metaTitle: z.string().max(60, 'Meta title too long').optional(),
      metaDescription: z.string().max(160, 'Meta description too long').optional(),
      metaKeywords: z.string().optional(),
      canonicalUrl: z.string().url().optional(),
      ogTitle: z.string().optional(),
      ogDescription: z.string().optional(),
      twitterCard: z.enum(['summary', 'summary_large_image', 'app', 'player']).optional(),
    }).optional(),
    settings: z.object({
      showTableOfContents: z.boolean().default(false),
      enableComments: z.boolean().default(false),
      enableSharing: z.boolean().default(true),
      passwordProtected: z.boolean().default(false),
      password: z.string().optional(),
      customCss: z.string().optional(),
      customJs: z.string().optional(),
    }).optional(),
  }),

  update: z.object({
    title: z.string().min(1).max(200).optional(),
    slug: z.string().min(1).max(100).regex(/^[a-z0-9-]+$/, 'Slug can only contain lowercase letters, numbers, and hyphens').optional(),
    description: z.string().max(500).optional(),
    content: z.any().optional(),
    lexicalContent: z.any().optional(),
    status: z.enum(['draft', 'published', 'archived', 'scheduled']).optional(),
    publishDate: z.date().optional(),
    pageType: z.enum(['landing', 'about', 'services', 'contact', 'blog', 'gallery', 'custom']).optional(),
    category: z.string().optional(),
    tags: z.array(z.object({ tag: z.string().min(1).max(50) })).optional(),
    featured: z.boolean().optional(),
    featuredOrder: z.number().min(0).optional(),
    seo: z.object({
      metaTitle: z.string().max(60).optional(),
      metaDescription: z.string().max(160).optional(),
      metaKeywords: z.string().optional(),
      canonicalUrl: z.string().url().optional(),
      ogTitle: z.string().optional(),
      ogDescription: z.string().optional(),
      twitterCard: z.enum(['summary', 'summary_large_image', 'app', 'player']).optional(),
    }).optional(),
    settings: z.object({
      showTableOfContents: z.boolean().optional(),
      enableComments: z.boolean().optional(),
      enableSharing: z.boolean().optional(),
      passwordProtected: z.boolean().optional(),
      password: z.string().optional(),
      customCss: z.string().optional(),
      customJs: z.string().optional(),
    }).optional(),
  }),
}

// Template validation schemas
export const templateSchemas = {
  create: z.object({
    name: z.string().min(1, 'Name is required').max(100, 'Name too long'),
    description: z.string().max(500, 'Description too long').optional(),
    category: z.string().min(1, 'Category is required'),
    thumbnail: z.string().optional(),
    templateData: z.any().optional(),
    css: z.string().optional(),
    variables: z.array(z.object({
      name: z.string().min(1, 'Variable name is required'),
      type: z.enum(['text', 'richText', 'image', 'link', 'color', 'number', 'boolean']),
      defaultValue: z.string().optional(),
      label: z.string().min(1, 'Label is required'),
      description: z.string().optional(),
      required: z.boolean().default(false),
    })).optional(),
    blocks: z.array(z.object({
      name: z.string().min(1, 'Block name is required'),
      type: z.enum(['text', 'image', 'button', 'video', 'quote', 'list', 'table', 'custom']),
      content: z.any().optional(),
      position: z.number().min(0).optional(),
      isRequired: z.boolean().default(false),
      isEditable: z.boolean().default(true),
    })).optional(),
    tags: z.array(z.object({ tag: z.string().min(1).max(50) })).optional(),
    isActive: z.boolean().default(true),
    isPublic: z.boolean().default(false),
    compatibility: z.object({
      minEditorVersion: z.string().optional(),
      maxEditorVersion: z.string().optional(),
      mobileCompatible: z.boolean().default(true),
      touchFriendly: z.boolean().default(false),
    }).optional(),
    metadata: z.object({
      author: z.string().optional(),
      license: z.string().optional(),
      documentation: z.string().optional(),
      changelog: z.string().optional(),
    }).optional(),
  }),

  update: z.object({
    name: z.string().min(1).max(100).optional(),
    description: z.string().max(500).optional(),
    category: z.string().optional(),
    thumbnail: z.string().optional(),
    templateData: z.any().optional(),
    css: z.string().optional(),
    variables: z.array(z.object({
      name: z.string().min(1),
      type: z.enum(['text', 'richText', 'image', 'link', 'color', 'number', 'boolean']),
      defaultValue: z.string().optional(),
      label: z.string().min(1),
      description: z.string().optional(),
      required: z.boolean().optional(),
    })).optional(),
    blocks: z.array(z.object({
      name: z.string().min(1),
      type: z.enum(['text', 'image', 'button', 'video', 'quote', 'list', 'table', 'custom']),
      content: z.any().optional(),
      position: z.number().min(0).optional(),
      isRequired: z.boolean().optional(),
      isEditable: z.boolean().optional(),
    })).optional(),
    tags: z.array(z.object({ tag: z.string().min(1).max(50) })).optional(),
    isActive: z.boolean().optional(),
    isPublic: z.boolean().optional(),
    compatibility: z.object({
      minEditorVersion: z.string().optional(),
      maxEditorVersion: z.string().optional(),
      mobileCompatible: z.boolean().optional(),
      touchFriendly: z.boolean().optional(),
    }).optional(),
    metadata: z.object({
      author: z.string().optional(),
      license: z.string().optional(),
      documentation: z.string().optional(),
      changelog: z.string().optional(),
    }).optional(),
  }),
}

// Collection-specific validation schemas
export const validationSchemas = {
  customers: customerSchemas,
  appointments: appointmentSchemas,
  services: serviceSchemas,
  stylists: stylistSchemas,
  users: userSchemas,
  content: contentSchemas,
  templates: templateSchemas,
  api: apiSchemas,
}

// Type exports for use in other files
export type CustomerCreateInput = z.infer<typeof customerSchemas.create>
export type CustomerUpdateInput = z.infer<typeof customerSchemas.update>
export type AppointmentCreateInput = z.infer<typeof appointmentSchemas.create>
export type AppointmentUpdateInput = z.infer<typeof appointmentSchemas.update>
export type ServiceCreateInput = z.infer<typeof serviceSchemas.create>
export type ServiceUpdateInput = z.infer<typeof serviceSchemas.update>
export type StylistCreateInput = z.infer<typeof stylistSchemas.create>
export type StylistUpdateInput = z.infer<typeof stylistSchemas.update>
export type UserCreateInput = z.infer<typeof userSchemas.create>
export type UserUpdateInput = z.infer<typeof userSchemas.update>
export type ContentCreateInput = z.infer<typeof contentSchemas.create>
export type ContentUpdateInput = z.infer<typeof contentSchemas.update>
export type TemplateCreateInput = z.infer<typeof templateSchemas.create>
export type TemplateUpdateInput = z.infer<typeof templateSchemas.update>
<|MERGE_RESOLUTION|>--- conflicted
+++ resolved
@@ -1,482 +1,479 @@
-import { z } from 'zod'
-
-// Base schemas for common fields
-export const baseSchemas = {
-  id: z.string().uuid().optional(),
-  createdAt: z.date().optional(),
-  updatedAt: z.date().optional(),
-  createdBy: z.string().uuid().optional(),
-  updatedBy: z.string().uuid().optional(),
-}
-
-// Customer validation schemas
-export const customerSchemas = {
-  create: z.object({
-    firstName: z.string().min(1, 'First name is required').max(50, 'First name too long'),
-    lastName: z.string().min(1, 'Last name is required').max(50, 'Last name too long'),
-    email: z.string().email('Invalid email address'),
-    phone: z.string().optional(),
-    secondaryPhone: z.string().optional(),
-    dateOfBirth: z.date().optional(),
-    address: z.object({
-      street: z.string().optional(),
-      city: z.string().optional(),
-      state: z.string().optional(),
-      zipCode: z.string().optional(),
-      country: z.string().optional(),
-    }).optional(),
-    preferences: z.object({
-      communicationMethod: z.enum(['email', 'sms', 'phone']).optional(),
-      marketingConsent: z.boolean().optional(),
-      appointmentReminders: z.boolean().optional(),
-    }).optional(),
-  }),
-
-  update: z.object({
-    firstName: z.string().min(1).max(50).optional(),
-    lastName: z.string().min(1).max(50).optional(),
-    email: z.string().email().optional(),
-    phone: z.string().optional(),
-    secondaryPhone: z.string().optional(),
-    dateOfBirth: z.date().optional(),
-    address: z.object({
-      street: z.string().optional(),
-      city: z.string().optional(),
-      state: z.string().optional(),
-      zipCode: z.string().optional(),
-      country: z.string().optional(),
-    }).optional(),
-    preferences: z.object({
-      communicationMethod: z.enum(['email', 'sms', 'phone']).optional(),
-      marketingConsent: z.boolean().optional(),
-      appointmentReminders: z.boolean().optional(),
-    }).optional(),
-  }),
-}
-
-// Appointment validation schemas
-export const appointmentSchemas = {
-  create: z.object({
-    customerId: z.string().uuid('Invalid customer ID'),
-    stylistId: z.string().uuid('Invalid stylist ID'),
-    serviceId: z.string().uuid('Invalid service ID'),
-    date: z.date(),
-    time: z.string().regex(/^([0-1]?[0-9]|2[0-3]):[0-5][0-9]$/, 'Invalid time format'),
-    duration: z.number().min(15, 'Minimum duration is 15 minutes').max(480, 'Maximum duration is 8 hours'),
-    notes: z.string().max(500, 'Notes too long').optional(),
-    status: z.enum(['pending', 'confirmed', 'cancelled', 'completed']).optional(),
-  }),
-
-  update: z.object({
-    customerId: z.string().uuid().optional(),
-    stylistId: z.string().uuid().optional(),
-    serviceId: z.string().uuid().optional(),
-    date: z.date().optional(),
-    time: z.string().regex(/^([0-1]?[0-9]|2[0-3]):[0-5][0-9]$/).optional(),
-    duration: z.number().min(15).max(480).optional(),
-    notes: z.string().max(500).optional(),
-    status: z.enum(['pending', 'confirmed', 'cancelled', 'completed']).optional(),
-  }),
-}
-
-// Service validation schemas
-export const serviceSchemas = {
-  create: z.object({
-    name: z.string().min(1, 'Service name is required').max(100, 'Service name too long'),
-    description: z.string().max(500, 'Description too long').optional(),
-    price: z.number().min(0, 'Price must be positive'),
-    duration: z.number().min(15, 'Minimum duration is 15 minutes').max(480, 'Maximum duration is 8 hours'),
-    category: z.string().min(1, 'Category is required').max(50, 'Category too long'),
-    isActive: z.boolean().optional(),
-    requiresConsultation: z.boolean().optional(),
-    maxConcurrentBookings: z.number().min(1).optional(),
-  }),
-
-  update: z.object({
-    name: z.string().min(1).max(100).optional(),
-    description: z.string().max(500).optional(),
-    price: z.number().min(0).optional(),
-    duration: z.number().min(15).max(480).optional(),
-    category: z.string().min(1).max(50).optional(),
-    isActive: z.boolean().optional(),
-    requiresConsultation: z.boolean().optional(),
-    maxConcurrentBookings: z.number().min(1).optional(),
-  }),
-}
-
-// Stylist validation schemas
-export const stylistSchemas = {
-  create: z.object({
-    firstName: z.string().min(1, 'First name is required').max(50, 'First name too long'),
-    lastName: z.string().min(1, 'Last name is required').max(50, 'Last name too long'),
-    email: z.string().email('Invalid email address'),
-    phone: z.string().optional(),
-    bio: z.string().max(1000, 'Bio too long').optional(),
-    specialties: z.array(z.string()).optional(),
-    experience: z.number().min(0, 'Experience must be positive').optional(),
-    hourlyRate: z.number().min(0, 'Hourly rate must be positive').optional(),
-    isActive: z.boolean().optional(),
-    schedule: z.object({
-      monday: z.object({
-        start: z.string().optional(),
-        end: z.string().optional(),
-        isAvailable: z.boolean().optional(),
-      }).optional(),
-      tuesday: z.object({
-        start: z.string().optional(),
-        end: z.string().optional(),
-        isAvailable: z.boolean().optional(),
-      }).optional(),
-      wednesday: z.object({
-        start: z.string().optional(),
-        end: z.string().optional(),
-        isAvailable: z.boolean().optional(),
-      }).optional(),
-      thursday: z.object({
-        start: z.string().optional(),
-        end: z.string().optional(),
-        isAvailable: z.boolean().optional(),
-      }).optional(),
-      friday: z.object({
-        start: z.string().optional(),
-        end: z.string().optional(),
-        isAvailable: z.boolean().optional(),
-      }).optional(),
-      saturday: z.object({
-        start: z.string().optional(),
-        end: z.string().optional(),
-        isAvailable: z.boolean().optional(),
-      }).optional(),
-      sunday: z.object({
-        start: z.string().optional(),
-        end: z.string().optional(),
-        isAvailable: z.boolean().optional(),
-      }).optional(),
-    }).optional(),
-  }),
-
-  update: z.object({
-    firstName: z.string().min(1).max(50).optional(),
-    lastName: z.string().min(1).max(50).optional(),
-    email: z.string().email().optional(),
-    phone: z.string().optional(),
-    bio: z.string().max(1000).optional(),
-    specialties: z.array(z.string()).optional(),
-    experience: z.number().min(0).optional(),
-    hourlyRate: z.number().min(0).optional(),
-    isActive: z.boolean().optional(),
-    schedule: z.object({
-      monday: z.object({
-        start: z.string().optional(),
-        end: z.string().optional(),
-        isAvailable: z.boolean().optional(),
-      }).optional(),
-      tuesday: z.object({
-        start: z.string().optional(),
-        end: z.string().optional(),
-        isAvailable: z.boolean().optional(),
-      }).optional(),
-      wednesday: z.object({
-        start: z.string().optional(),
-        end: z.string().optional(),
-        isAvailable: z.boolean().optional(),
-      }).optional(),
-      thursday: z.object({
-        start: z.string().optional(),
-        end: z.string().optional(),
-        isAvailable: z.boolean().optional(),
-      }).optional(),
-      friday: z.object({
-        start: z.string().optional(),
-        end: z.string().optional(),
-        isAvailable: z.boolean().optional(),
-      }).optional(),
-      saturday: z.object({
-        start: z.string().optional(),
-        end: z.string().optional(),
-        isAvailable: z.boolean().optional(),
-      }).optional(),
-      sunday: z.object({
-        start: z.string().optional(),
-        end: z.string().optional(),
-        isAvailable: z.boolean().optional(),
-      }).optional(),
-    }).optional(),
-  }),
-}
-
-// User validation schemas
-export const userSchemas = {
-  create: z.object({
-    email: z.string().email('Invalid email address'),
-    password: z.string().min(8, 'Password must be at least 8 characters'),
-    firstName: z.string().min(1, 'First name is required').max(50, 'First name too long'),
-    lastName: z.string().min(1, 'Last name is required').max(50, 'Last name too long'),
-    role: z.enum(['admin', 'manager', 'stylist', 'customer']),
-    phone: z.string().optional(),
-    isActive: z.boolean().optional(),
-  }),
-
-  update: z.object({
-    email: z.string().email().optional(),
-    firstName: z.string().min(1).max(50).optional(),
-    lastName: z.string().min(1).max(50).optional(),
-    role: z.enum(['admin', 'manager', 'stylist', 'customer']).optional(),
-    phone: z.string().optional(),
-    isActive: z.boolean().optional(),
-  }),
-}
-
-// Define pagination schema first to avoid circular reference
-const paginationSchema = z.object({
-  page: z.number().min(1).optional(),
-  limit: z.number().min(1).max(100).optional(),
-  sortBy: z.string().optional(),
-  sortOrder: z.enum(['asc', 'desc']).optional(),
-})
-
-// API request validation schemas
-export const apiSchemas: {
-  pagination: typeof paginationSchema;
-  search: z.ZodObject<any>;
-<<<<<<< HEAD
-  dateRange: z.ZodTypeAny;
-=======
-  dateRange: z.ZodSchema<any>;
->>>>>>> 2287d945
-} = {
-  pagination: paginationSchema,
-
-  search: z.object({
-    query: z.string().min(1, 'Search query is required').max(100, 'Search query too long'),
-    filters: z.record(z.string(), z.any()).optional(),
-    ...paginationSchema.shape,
-  }),
-
-  dateRange: z.object({
-    startDate: z.date(),
-    endDate: z.date(),
-  }).refine((data) => data.startDate <= data.endDate, {
-    message: 'Start date must be before or equal to end date',
-    path: ['endDate'],
-  }),
-}
-
-// Validation helper functions
-export const validateRequest = async <T>(
-  schema: z.ZodSchema<T>,
-  data: unknown
-): Promise<T> => {
-  try {
-    return await schema.parseAsync(data)
-  } catch (error) {
-    if (error instanceof z.ZodError) {
-      const formattedErrors = error.issues.map((err: any) => ({
-        field: err.path.join('.'),
-        message: err.message,
-        code: err.code,
-      }))
-      throw new Error(`Validation failed: ${JSON.stringify(formattedErrors)}`)
-    }
-    throw error
-  }
-}
-
-export const validatePartial = async <T>(
-  schema: z.ZodObject<any>,
-  data: unknown
-): Promise<Partial<T>> => {
-  try {
-    return await schema.partial().parseAsync(data) as Partial<T>
-  } catch (error) {
-    if (error instanceof z.ZodError) {
-      const formattedErrors = error.issues.map((err: any) => ({
-        field: err.path.join('.'),
-        message: err.message,
-        code: err.code,
-      }))
-      throw new Error(`Validation failed: ${JSON.stringify(formattedErrors)}`)
-    }
-    throw error
-  }
-}
-
-// Content validation schemas
-export const contentSchemas = {
-  create: z.object({
-    title: z.string().min(1, 'Title is required').max(200, 'Title too long'),
-    slug: z.string().min(1, 'Slug is required').max(100, 'Slug too long').regex(/^[a-z0-9-]+$/, 'Slug can only contain lowercase letters, numbers, and hyphens'),
-    description: z.string().max(500, 'Description too long').optional(),
-    content: z.any().optional(),
-    lexicalContent: z.any().optional(),
-    status: z.enum(['draft', 'published', 'archived', 'scheduled']).default('draft'),
-    publishDate: z.date().optional(),
-    pageType: z.enum(['landing', 'about', 'services', 'contact', 'blog', 'gallery', 'custom']).default('custom'),
-    category: z.string().optional(),
-    tags: z.array(z.object({ tag: z.string().min(1).max(50) })).optional(),
-    featured: z.boolean().default(false),
-    featuredOrder: z.number().min(0).default(0),
-    seo: z.object({
-      metaTitle: z.string().max(60, 'Meta title too long').optional(),
-      metaDescription: z.string().max(160, 'Meta description too long').optional(),
-      metaKeywords: z.string().optional(),
-      canonicalUrl: z.string().url().optional(),
-      ogTitle: z.string().optional(),
-      ogDescription: z.string().optional(),
-      twitterCard: z.enum(['summary', 'summary_large_image', 'app', 'player']).optional(),
-    }).optional(),
-    settings: z.object({
-      showTableOfContents: z.boolean().default(false),
-      enableComments: z.boolean().default(false),
-      enableSharing: z.boolean().default(true),
-      passwordProtected: z.boolean().default(false),
-      password: z.string().optional(),
-      customCss: z.string().optional(),
-      customJs: z.string().optional(),
-    }).optional(),
-  }),
-
-  update: z.object({
-    title: z.string().min(1).max(200).optional(),
-    slug: z.string().min(1).max(100).regex(/^[a-z0-9-]+$/, 'Slug can only contain lowercase letters, numbers, and hyphens').optional(),
-    description: z.string().max(500).optional(),
-    content: z.any().optional(),
-    lexicalContent: z.any().optional(),
-    status: z.enum(['draft', 'published', 'archived', 'scheduled']).optional(),
-    publishDate: z.date().optional(),
-    pageType: z.enum(['landing', 'about', 'services', 'contact', 'blog', 'gallery', 'custom']).optional(),
-    category: z.string().optional(),
-    tags: z.array(z.object({ tag: z.string().min(1).max(50) })).optional(),
-    featured: z.boolean().optional(),
-    featuredOrder: z.number().min(0).optional(),
-    seo: z.object({
-      metaTitle: z.string().max(60).optional(),
-      metaDescription: z.string().max(160).optional(),
-      metaKeywords: z.string().optional(),
-      canonicalUrl: z.string().url().optional(),
-      ogTitle: z.string().optional(),
-      ogDescription: z.string().optional(),
-      twitterCard: z.enum(['summary', 'summary_large_image', 'app', 'player']).optional(),
-    }).optional(),
-    settings: z.object({
-      showTableOfContents: z.boolean().optional(),
-      enableComments: z.boolean().optional(),
-      enableSharing: z.boolean().optional(),
-      passwordProtected: z.boolean().optional(),
-      password: z.string().optional(),
-      customCss: z.string().optional(),
-      customJs: z.string().optional(),
-    }).optional(),
-  }),
-}
-
-// Template validation schemas
-export const templateSchemas = {
-  create: z.object({
-    name: z.string().min(1, 'Name is required').max(100, 'Name too long'),
-    description: z.string().max(500, 'Description too long').optional(),
-    category: z.string().min(1, 'Category is required'),
-    thumbnail: z.string().optional(),
-    templateData: z.any().optional(),
-    css: z.string().optional(),
-    variables: z.array(z.object({
-      name: z.string().min(1, 'Variable name is required'),
-      type: z.enum(['text', 'richText', 'image', 'link', 'color', 'number', 'boolean']),
-      defaultValue: z.string().optional(),
-      label: z.string().min(1, 'Label is required'),
-      description: z.string().optional(),
-      required: z.boolean().default(false),
-    })).optional(),
-    blocks: z.array(z.object({
-      name: z.string().min(1, 'Block name is required'),
-      type: z.enum(['text', 'image', 'button', 'video', 'quote', 'list', 'table', 'custom']),
-      content: z.any().optional(),
-      position: z.number().min(0).optional(),
-      isRequired: z.boolean().default(false),
-      isEditable: z.boolean().default(true),
-    })).optional(),
-    tags: z.array(z.object({ tag: z.string().min(1).max(50) })).optional(),
-    isActive: z.boolean().default(true),
-    isPublic: z.boolean().default(false),
-    compatibility: z.object({
-      minEditorVersion: z.string().optional(),
-      maxEditorVersion: z.string().optional(),
-      mobileCompatible: z.boolean().default(true),
-      touchFriendly: z.boolean().default(false),
-    }).optional(),
-    metadata: z.object({
-      author: z.string().optional(),
-      license: z.string().optional(),
-      documentation: z.string().optional(),
-      changelog: z.string().optional(),
-    }).optional(),
-  }),
-
-  update: z.object({
-    name: z.string().min(1).max(100).optional(),
-    description: z.string().max(500).optional(),
-    category: z.string().optional(),
-    thumbnail: z.string().optional(),
-    templateData: z.any().optional(),
-    css: z.string().optional(),
-    variables: z.array(z.object({
-      name: z.string().min(1),
-      type: z.enum(['text', 'richText', 'image', 'link', 'color', 'number', 'boolean']),
-      defaultValue: z.string().optional(),
-      label: z.string().min(1),
-      description: z.string().optional(),
-      required: z.boolean().optional(),
-    })).optional(),
-    blocks: z.array(z.object({
-      name: z.string().min(1),
-      type: z.enum(['text', 'image', 'button', 'video', 'quote', 'list', 'table', 'custom']),
-      content: z.any().optional(),
-      position: z.number().min(0).optional(),
-      isRequired: z.boolean().optional(),
-      isEditable: z.boolean().optional(),
-    })).optional(),
-    tags: z.array(z.object({ tag: z.string().min(1).max(50) })).optional(),
-    isActive: z.boolean().optional(),
-    isPublic: z.boolean().optional(),
-    compatibility: z.object({
-      minEditorVersion: z.string().optional(),
-      maxEditorVersion: z.string().optional(),
-      mobileCompatible: z.boolean().optional(),
-      touchFriendly: z.boolean().optional(),
-    }).optional(),
-    metadata: z.object({
-      author: z.string().optional(),
-      license: z.string().optional(),
-      documentation: z.string().optional(),
-      changelog: z.string().optional(),
-    }).optional(),
-  }),
-}
-
-// Collection-specific validation schemas
-export const validationSchemas = {
-  customers: customerSchemas,
-  appointments: appointmentSchemas,
-  services: serviceSchemas,
-  stylists: stylistSchemas,
-  users: userSchemas,
-  content: contentSchemas,
-  templates: templateSchemas,
-  api: apiSchemas,
-}
-
-// Type exports for use in other files
-export type CustomerCreateInput = z.infer<typeof customerSchemas.create>
-export type CustomerUpdateInput = z.infer<typeof customerSchemas.update>
-export type AppointmentCreateInput = z.infer<typeof appointmentSchemas.create>
-export type AppointmentUpdateInput = z.infer<typeof appointmentSchemas.update>
-export type ServiceCreateInput = z.infer<typeof serviceSchemas.create>
-export type ServiceUpdateInput = z.infer<typeof serviceSchemas.update>
-export type StylistCreateInput = z.infer<typeof stylistSchemas.create>
-export type StylistUpdateInput = z.infer<typeof stylistSchemas.update>
-export type UserCreateInput = z.infer<typeof userSchemas.create>
-export type UserUpdateInput = z.infer<typeof userSchemas.update>
-export type ContentCreateInput = z.infer<typeof contentSchemas.create>
-export type ContentUpdateInput = z.infer<typeof contentSchemas.update>
-export type TemplateCreateInput = z.infer<typeof templateSchemas.create>
-export type TemplateUpdateInput = z.infer<typeof templateSchemas.update>
+import { z } from 'zod'
+
+// Base schemas for common fields
+export const baseSchemas = {
+  id: z.string().uuid().optional(),
+  createdAt: z.date().optional(),
+  updatedAt: z.date().optional(),
+  createdBy: z.string().uuid().optional(),
+  updatedBy: z.string().uuid().optional(),
+}
+
+// Customer validation schemas
+export const customerSchemas = {
+  create: z.object({
+    firstName: z.string().min(1, 'First name is required').max(50, 'First name too long'),
+    lastName: z.string().min(1, 'Last name is required').max(50, 'Last name too long'),
+    email: z.string().email('Invalid email address'),
+    phone: z.string().optional(),
+    secondaryPhone: z.string().optional(),
+    dateOfBirth: z.date().optional(),
+    address: z.object({
+      street: z.string().optional(),
+      city: z.string().optional(),
+      state: z.string().optional(),
+      zipCode: z.string().optional(),
+      country: z.string().optional(),
+    }).optional(),
+    preferences: z.object({
+      communicationMethod: z.enum(['email', 'sms', 'phone']).optional(),
+      marketingConsent: z.boolean().optional(),
+      appointmentReminders: z.boolean().optional(),
+    }).optional(),
+  }),
+
+  update: z.object({
+    firstName: z.string().min(1).max(50).optional(),
+    lastName: z.string().min(1).max(50).optional(),
+    email: z.string().email().optional(),
+    phone: z.string().optional(),
+    secondaryPhone: z.string().optional(),
+    dateOfBirth: z.date().optional(),
+    address: z.object({
+      street: z.string().optional(),
+      city: z.string().optional(),
+      state: z.string().optional(),
+      zipCode: z.string().optional(),
+      country: z.string().optional(),
+    }).optional(),
+    preferences: z.object({
+      communicationMethod: z.enum(['email', 'sms', 'phone']).optional(),
+      marketingConsent: z.boolean().optional(),
+      appointmentReminders: z.boolean().optional(),
+    }).optional(),
+  }),
+}
+
+// Appointment validation schemas
+export const appointmentSchemas = {
+  create: z.object({
+    customerId: z.string().uuid('Invalid customer ID'),
+    stylistId: z.string().uuid('Invalid stylist ID'),
+    serviceId: z.string().uuid('Invalid service ID'),
+    date: z.date(),
+    time: z.string().regex(/^([0-1]?[0-9]|2[0-3]):[0-5][0-9]$/, 'Invalid time format'),
+    duration: z.number().min(15, 'Minimum duration is 15 minutes').max(480, 'Maximum duration is 8 hours'),
+    notes: z.string().max(500, 'Notes too long').optional(),
+    status: z.enum(['pending', 'confirmed', 'cancelled', 'completed']).optional(),
+  }),
+
+  update: z.object({
+    customerId: z.string().uuid().optional(),
+    stylistId: z.string().uuid().optional(),
+    serviceId: z.string().uuid().optional(),
+    date: z.date().optional(),
+    time: z.string().regex(/^([0-1]?[0-9]|2[0-3]):[0-5][0-9]$/).optional(),
+    duration: z.number().min(15).max(480).optional(),
+    notes: z.string().max(500).optional(),
+    status: z.enum(['pending', 'confirmed', 'cancelled', 'completed']).optional(),
+  }),
+}
+
+// Service validation schemas
+export const serviceSchemas = {
+  create: z.object({
+    name: z.string().min(1, 'Service name is required').max(100, 'Service name too long'),
+    description: z.string().max(500, 'Description too long').optional(),
+    price: z.number().min(0, 'Price must be positive'),
+    duration: z.number().min(15, 'Minimum duration is 15 minutes').max(480, 'Maximum duration is 8 hours'),
+    category: z.string().min(1, 'Category is required').max(50, 'Category too long'),
+    isActive: z.boolean().optional(),
+    requiresConsultation: z.boolean().optional(),
+    maxConcurrentBookings: z.number().min(1).optional(),
+  }),
+
+  update: z.object({
+    name: z.string().min(1).max(100).optional(),
+    description: z.string().max(500).optional(),
+    price: z.number().min(0).optional(),
+    duration: z.number().min(15).max(480).optional(),
+    category: z.string().min(1).max(50).optional(),
+    isActive: z.boolean().optional(),
+    requiresConsultation: z.boolean().optional(),
+    maxConcurrentBookings: z.number().min(1).optional(),
+  }),
+}
+
+// Stylist validation schemas
+export const stylistSchemas = {
+  create: z.object({
+    firstName: z.string().min(1, 'First name is required').max(50, 'First name too long'),
+    lastName: z.string().min(1, 'Last name is required').max(50, 'Last name too long'),
+    email: z.string().email('Invalid email address'),
+    phone: z.string().optional(),
+    bio: z.string().max(1000, 'Bio too long').optional(),
+    specialties: z.array(z.string()).optional(),
+    experience: z.number().min(0, 'Experience must be positive').optional(),
+    hourlyRate: z.number().min(0, 'Hourly rate must be positive').optional(),
+    isActive: z.boolean().optional(),
+    schedule: z.object({
+      monday: z.object({
+        start: z.string().optional(),
+        end: z.string().optional(),
+        isAvailable: z.boolean().optional(),
+      }).optional(),
+      tuesday: z.object({
+        start: z.string().optional(),
+        end: z.string().optional(),
+        isAvailable: z.boolean().optional(),
+      }).optional(),
+      wednesday: z.object({
+        start: z.string().optional(),
+        end: z.string().optional(),
+        isAvailable: z.boolean().optional(),
+      }).optional(),
+      thursday: z.object({
+        start: z.string().optional(),
+        end: z.string().optional(),
+        isAvailable: z.boolean().optional(),
+      }).optional(),
+      friday: z.object({
+        start: z.string().optional(),
+        end: z.string().optional(),
+        isAvailable: z.boolean().optional(),
+      }).optional(),
+      saturday: z.object({
+        start: z.string().optional(),
+        end: z.string().optional(),
+        isAvailable: z.boolean().optional(),
+      }).optional(),
+      sunday: z.object({
+        start: z.string().optional(),
+        end: z.string().optional(),
+        isAvailable: z.boolean().optional(),
+      }).optional(),
+    }).optional(),
+  }),
+
+  update: z.object({
+    firstName: z.string().min(1).max(50).optional(),
+    lastName: z.string().min(1).max(50).optional(),
+    email: z.string().email().optional(),
+    phone: z.string().optional(),
+    bio: z.string().max(1000).optional(),
+    specialties: z.array(z.string()).optional(),
+    experience: z.number().min(0).optional(),
+    hourlyRate: z.number().min(0).optional(),
+    isActive: z.boolean().optional(),
+    schedule: z.object({
+      monday: z.object({
+        start: z.string().optional(),
+        end: z.string().optional(),
+        isAvailable: z.boolean().optional(),
+      }).optional(),
+      tuesday: z.object({
+        start: z.string().optional(),
+        end: z.string().optional(),
+        isAvailable: z.boolean().optional(),
+      }).optional(),
+      wednesday: z.object({
+        start: z.string().optional(),
+        end: z.string().optional(),
+        isAvailable: z.boolean().optional(),
+      }).optional(),
+      thursday: z.object({
+        start: z.string().optional(),
+        end: z.string().optional(),
+        isAvailable: z.boolean().optional(),
+      }).optional(),
+      friday: z.object({
+        start: z.string().optional(),
+        end: z.string().optional(),
+        isAvailable: z.boolean().optional(),
+      }).optional(),
+      saturday: z.object({
+        start: z.string().optional(),
+        end: z.string().optional(),
+        isAvailable: z.boolean().optional(),
+      }).optional(),
+      sunday: z.object({
+        start: z.string().optional(),
+        end: z.string().optional(),
+        isAvailable: z.boolean().optional(),
+      }).optional(),
+    }).optional(),
+  }),
+}
+
+// User validation schemas
+export const userSchemas = {
+  create: z.object({
+    email: z.string().email('Invalid email address'),
+    password: z.string().min(8, 'Password must be at least 8 characters'),
+    firstName: z.string().min(1, 'First name is required').max(50, 'First name too long'),
+    lastName: z.string().min(1, 'Last name is required').max(50, 'Last name too long'),
+    role: z.enum(['admin', 'manager', 'stylist', 'customer']),
+    phone: z.string().optional(),
+    isActive: z.boolean().optional(),
+  }),
+
+  update: z.object({
+    email: z.string().email().optional(),
+    firstName: z.string().min(1).max(50).optional(),
+    lastName: z.string().min(1).max(50).optional(),
+    role: z.enum(['admin', 'manager', 'stylist', 'customer']).optional(),
+    phone: z.string().optional(),
+    isActive: z.boolean().optional(),
+  }),
+}
+
+// Define pagination schema first to avoid circular reference
+const paginationSchema = z.object({
+  page: z.number().min(1).optional(),
+  limit: z.number().min(1).max(100).optional(),
+  sortBy: z.string().optional(),
+  sortOrder: z.enum(['asc', 'desc']).optional(),
+})
+
+// API request validation schemas
+export const apiSchemas: {
+  pagination: typeof paginationSchema;
+  search: z.ZodObject<any>;
+
+  dateRange: z.ZodTypeAny;
+} = {
+  pagination: paginationSchema,
+
+  search: z.object({
+    query: z.string().min(1, 'Search query is required').max(100, 'Search query too long'),
+    filters: z.record(z.string(), z.any()).optional(),
+    ...paginationSchema.shape,
+  }),
+
+  dateRange: z.object({
+    startDate: z.date(),
+    endDate: z.date(),
+  }).refine((data) => data.startDate <= data.endDate, {
+    message: 'Start date must be before or equal to end date',
+    path: ['endDate'],
+  }),
+}
+
+// Validation helper functions
+export const validateRequest = async <T>(
+  schema: z.ZodSchema<T>,
+  data: unknown
+): Promise<T> => {
+  try {
+    return await schema.parseAsync(data)
+  } catch (error) {
+    if (error instanceof z.ZodError) {
+      const formattedErrors = error.issues.map((err: any) => ({
+        field: err.path.join('.'),
+        message: err.message,
+        code: err.code,
+      }))
+      throw new Error(`Validation failed: ${JSON.stringify(formattedErrors)}`)
+    }
+    throw error
+  }
+}
+
+export const validatePartial = async <T>(
+  schema: z.ZodObject<any>,
+  data: unknown
+): Promise<Partial<T>> => {
+  try {
+    return await schema.partial().parseAsync(data) as Partial<T>
+  } catch (error) {
+    if (error instanceof z.ZodError) {
+      const formattedErrors = error.issues.map((err: any) => ({
+        field: err.path.join('.'),
+        message: err.message,
+        code: err.code,
+      }))
+      throw new Error(`Validation failed: ${JSON.stringify(formattedErrors)}`)
+    }
+    throw error
+  }
+}
+
+// Content validation schemas
+export const contentSchemas = {
+  create: z.object({
+    title: z.string().min(1, 'Title is required').max(200, 'Title too long'),
+    slug: z.string().min(1, 'Slug is required').max(100, 'Slug too long').regex(/^[a-z0-9-]+$/, 'Slug can only contain lowercase letters, numbers, and hyphens'),
+    description: z.string().max(500, 'Description too long').optional(),
+    content: z.any().optional(),
+    lexicalContent: z.any().optional(),
+    status: z.enum(['draft', 'published', 'archived', 'scheduled']).default('draft'),
+    publishDate: z.date().optional(),
+    pageType: z.enum(['landing', 'about', 'services', 'contact', 'blog', 'gallery', 'custom']).default('custom'),
+    category: z.string().optional(),
+    tags: z.array(z.object({ tag: z.string().min(1).max(50) })).optional(),
+    featured: z.boolean().default(false),
+    featuredOrder: z.number().min(0).default(0),
+    seo: z.object({
+      metaTitle: z.string().max(60, 'Meta title too long').optional(),
+      metaDescription: z.string().max(160, 'Meta description too long').optional(),
+      metaKeywords: z.string().optional(),
+      canonicalUrl: z.string().url().optional(),
+      ogTitle: z.string().optional(),
+      ogDescription: z.string().optional(),
+      twitterCard: z.enum(['summary', 'summary_large_image', 'app', 'player']).optional(),
+    }).optional(),
+    settings: z.object({
+      showTableOfContents: z.boolean().default(false),
+      enableComments: z.boolean().default(false),
+      enableSharing: z.boolean().default(true),
+      passwordProtected: z.boolean().default(false),
+      password: z.string().optional(),
+      customCss: z.string().optional(),
+      customJs: z.string().optional(),
+    }).optional(),
+  }),
+
+  update: z.object({
+    title: z.string().min(1).max(200).optional(),
+    slug: z.string().min(1).max(100).regex(/^[a-z0-9-]+$/, 'Slug can only contain lowercase letters, numbers, and hyphens').optional(),
+    description: z.string().max(500).optional(),
+    content: z.any().optional(),
+    lexicalContent: z.any().optional(),
+    status: z.enum(['draft', 'published', 'archived', 'scheduled']).optional(),
+    publishDate: z.date().optional(),
+    pageType: z.enum(['landing', 'about', 'services', 'contact', 'blog', 'gallery', 'custom']).optional(),
+    category: z.string().optional(),
+    tags: z.array(z.object({ tag: z.string().min(1).max(50) })).optional(),
+    featured: z.boolean().optional(),
+    featuredOrder: z.number().min(0).optional(),
+    seo: z.object({
+      metaTitle: z.string().max(60).optional(),
+      metaDescription: z.string().max(160).optional(),
+      metaKeywords: z.string().optional(),
+      canonicalUrl: z.string().url().optional(),
+      ogTitle: z.string().optional(),
+      ogDescription: z.string().optional(),
+      twitterCard: z.enum(['summary', 'summary_large_image', 'app', 'player']).optional(),
+    }).optional(),
+    settings: z.object({
+      showTableOfContents: z.boolean().optional(),
+      enableComments: z.boolean().optional(),
+      enableSharing: z.boolean().optional(),
+      passwordProtected: z.boolean().optional(),
+      password: z.string().optional(),
+      customCss: z.string().optional(),
+      customJs: z.string().optional(),
+    }).optional(),
+  }),
+}
+
+// Template validation schemas
+export const templateSchemas = {
+  create: z.object({
+    name: z.string().min(1, 'Name is required').max(100, 'Name too long'),
+    description: z.string().max(500, 'Description too long').optional(),
+    category: z.string().min(1, 'Category is required'),
+    thumbnail: z.string().optional(),
+    templateData: z.any().optional(),
+    css: z.string().optional(),
+    variables: z.array(z.object({
+      name: z.string().min(1, 'Variable name is required'),
+      type: z.enum(['text', 'richText', 'image', 'link', 'color', 'number', 'boolean']),
+      defaultValue: z.string().optional(),
+      label: z.string().min(1, 'Label is required'),
+      description: z.string().optional(),
+      required: z.boolean().default(false),
+    })).optional(),
+    blocks: z.array(z.object({
+      name: z.string().min(1, 'Block name is required'),
+      type: z.enum(['text', 'image', 'button', 'video', 'quote', 'list', 'table', 'custom']),
+      content: z.any().optional(),
+      position: z.number().min(0).optional(),
+      isRequired: z.boolean().default(false),
+      isEditable: z.boolean().default(true),
+    })).optional(),
+    tags: z.array(z.object({ tag: z.string().min(1).max(50) })).optional(),
+    isActive: z.boolean().default(true),
+    isPublic: z.boolean().default(false),
+    compatibility: z.object({
+      minEditorVersion: z.string().optional(),
+      maxEditorVersion: z.string().optional(),
+      mobileCompatible: z.boolean().default(true),
+      touchFriendly: z.boolean().default(false),
+    }).optional(),
+    metadata: z.object({
+      author: z.string().optional(),
+      license: z.string().optional(),
+      documentation: z.string().optional(),
+      changelog: z.string().optional(),
+    }).optional(),
+  }),
+
+  update: z.object({
+    name: z.string().min(1).max(100).optional(),
+    description: z.string().max(500).optional(),
+    category: z.string().optional(),
+    thumbnail: z.string().optional(),
+    templateData: z.any().optional(),
+    css: z.string().optional(),
+    variables: z.array(z.object({
+      name: z.string().min(1),
+      type: z.enum(['text', 'richText', 'image', 'link', 'color', 'number', 'boolean']),
+      defaultValue: z.string().optional(),
+      label: z.string().min(1),
+      description: z.string().optional(),
+      required: z.boolean().optional(),
+    })).optional(),
+    blocks: z.array(z.object({
+      name: z.string().min(1),
+      type: z.enum(['text', 'image', 'button', 'video', 'quote', 'list', 'table', 'custom']),
+      content: z.any().optional(),
+      position: z.number().min(0).optional(),
+      isRequired: z.boolean().optional(),
+      isEditable: z.boolean().optional(),
+    })).optional(),
+    tags: z.array(z.object({ tag: z.string().min(1).max(50) })).optional(),
+    isActive: z.boolean().optional(),
+    isPublic: z.boolean().optional(),
+    compatibility: z.object({
+      minEditorVersion: z.string().optional(),
+      maxEditorVersion: z.string().optional(),
+      mobileCompatible: z.boolean().optional(),
+      touchFriendly: z.boolean().optional(),
+    }).optional(),
+    metadata: z.object({
+      author: z.string().optional(),
+      license: z.string().optional(),
+      documentation: z.string().optional(),
+      changelog: z.string().optional(),
+    }).optional(),
+  }),
+}
+
+// Collection-specific validation schemas
+export const validationSchemas = {
+  customers: customerSchemas,
+  appointments: appointmentSchemas,
+  services: serviceSchemas,
+  stylists: stylistSchemas,
+  users: userSchemas,
+  content: contentSchemas,
+  templates: templateSchemas,
+  api: apiSchemas,
+}
+
+// Type exports for use in other files
+export type CustomerCreateInput = z.infer<typeof customerSchemas.create>
+export type CustomerUpdateInput = z.infer<typeof customerSchemas.update>
+export type AppointmentCreateInput = z.infer<typeof appointmentSchemas.create>
+export type AppointmentUpdateInput = z.infer<typeof appointmentSchemas.update>
+export type ServiceCreateInput = z.infer<typeof serviceSchemas.create>
+export type ServiceUpdateInput = z.infer<typeof serviceSchemas.update>
+export type StylistCreateInput = z.infer<typeof stylistSchemas.create>
+export type StylistUpdateInput = z.infer<typeof stylistSchemas.update>
+export type UserCreateInput = z.infer<typeof userSchemas.create>
+export type UserUpdateInput = z.infer<typeof userSchemas.update>
+export type ContentCreateInput = z.infer<typeof contentSchemas.create>
+export type ContentUpdateInput = z.infer<typeof contentSchemas.update>
+export type TemplateCreateInput = z.infer<typeof templateSchemas.create>
+export type TemplateUpdateInput = z.infer<typeof templateSchemas.update>