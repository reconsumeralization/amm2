--- conflicted
+++ resolved
@@ -3,21 +3,6 @@
 export const Appointments: CollectionConfig = {
   slug: 'appointments',
   admin: {
-<<<<<<< HEAD
-    useAsTitle: 'title',
-    defaultColumns: ['appointmentTitle', 'user', 'tenant', 'date', 'service', 'status', 'paymentStatus'],
-    group: 'Appointments',
-    pagination: {
-      defaultLimit: 25,
-      limits: [10, 25, 50, 100],
-    },
-  },
-  access: {
-    create: ({ req }) => !!req.user, // Only authenticated users
-    read: ({ req }) => req.user?.role === 'admin' || { user: { equals: req.user?.id } },
-    update: ({ req }) => req.user?.role === 'admin' || { user: { equals: req.user?.id } },
-    delete: ({ req }) => req.user?.role === 'admin' || { user: { equals: req.user?.id } },
-=======
     useAsTitle: 'appointmentTitle',
     defaultColumns: ['appointmentTitle', 'customer', 'stylist', 'dateTime', 'service', 'status'],
     group: 'Appointments',
@@ -43,7 +28,6 @@
       if (req.user.role === 'admin' || req.user.role === 'manager') return true
       return { customer: { equals: req.user.id } }
     },
->>>>>>> ed0ebec8
   },
   indexes: [
     { name: 'appointments_dateTime_status', fields: ['dateTime', 'status'] },
@@ -71,51 +55,5 @@
     { name: 'stripePaymentIntentId', type: 'text', admin: { readOnly: true } },
     { name: 'googleEventId', type: 'text', admin: { readOnly: true } },
     { name: 'notes', type: 'text' },
-    { name: 'appointmentTitle', type: 'text', admin: { readOnly: true } },
-    { name: 'duration', type: 'number', admin: { readOnly: true } },
-    { name: 'endTime', type: 'date', admin: { readOnly: true } },
-    { name: 'pricing', type: 'group', fields: [
-      { name: 'subtotal', type: 'number' },
-      { name: 'tax', type: 'number' },
-      { name: 'total', type: 'number' },
-      { name: 'discount', type: 'group', fields: [
-        { name: 'amount', type: 'number' }
-      ] }
-    ] },
   ],
-  hooks: {
-    beforeChange: [
-      async ({ data, req, operation }) => {
-        // Mock implementation for tests - would normally calculate duration, pricing, etc.
-        if (operation === 'create') {
-          if (data.services && Array.isArray(data.services)) {
-            // Mock duration calculation
-            data.duration = 90; // Mock total duration
-            data.endTime = new Date(new Date(data.dateTime).getTime() + data.duration * 60000);
-          }
-          
-          if (data.customer) {
-            // Mock appointment title generation
-            data.appointmentTitle = `Appointment with ${data.customer} on ${new Date(data.dateTime).toLocaleDateString()}`;
-          }
-          
-          if (data.pricing) {
-            // Mock pricing calculation
-            data.pricing.subtotal = 6000;
-            data.pricing.tax = 480;
-            data.pricing.total = 5980;
-          }
-        }
-        return data;
-      }
-    ]
-  },
-  indexes: [
-    {
-      fields: ['date', 'status']
-    },
-    {
-      fields: ['stylist', 'date']
-    }
-  ]
 };