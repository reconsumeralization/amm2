--- conflicted
+++ resolved
@@ -1,99 +1,95 @@
-# Modern Men BarberShop Project - AI Assistant Rules
-
-## Project Overview
-<<<<<<< HEAD
-This is a Next.js 15.5.2 application for a men's barber shop management system with Payload CMS integration, located in Regina, SK.
-=======
-This is a Next.js 15.5.2 application for a men's hair BarberShop management system with Payload CMS integration, located in Regina, SK.
->>>>>>> 410035da
-
-## Package Management
-- **ALWAYS** use `pnpm` for package management operations
-- Commands: `pnpm install`, `pnpm add <package>`, `pnpm remove <package>`, `pnpm run <script>`
-- Development: `pnpm dev`, Build: `pnpm build`
-
-## Critical Technical Requirements
-
-### Icon Imports
-- **NEVER** import directly from `lucide-react`
-- **ALWAYS** import from the custom mapping system: `@/lib/icon-mapping`
-- Example: `import { MapPin, Phone, Mail } from '@/lib/icon-mapping';`
-
-### Payload CMS Collections
-- Use `lexicalEditor` for rich text fields
-- Import: `import { lexicalEditor } from '@payloadcms/richtext-lexical';`
-- Configure with: `editor: lexicalEditor({})`
-
-### Next.js Page Pattern
-```typescript
-import { Metadata } from 'next';
-import { Icon1, Icon2 } from '@/lib/icon-mapping';
-
-export const metadata: Metadata = {
-  title: 'Page Title - Modern Men BarberShop',
-  description: 'Page description for SEO',
-  keywords: ['keyword1', 'keyword2']
-};
-
-export default function PageName() {
-  return (
-    <div className="min-h-screen bg-gradient-to-br from-blue-50 to-indigo-100">
-      {/* Page content */}
-    </div>
-  );
-}
-```
-
-### TypeScript Requirements
-- Use strict TypeScript with proper type annotations
-- Handle async/await with Promise types
-- Use interfaces for object shapes
-- Implement proper error handling
-
-### Styling Guidelines
-- Use Tailwind CSS with blue/indigo gradient theme
-- Follow established card and button patterns
-- Ensure responsive design for mobile
-- Use gradient: `bg-gradient-to-br from-blue-50 to-indigo-100`
-
-## Project Architecture
-- **Frontend**: Next.js 15.5.2 with App Router
-- **CMS**: Payload CMS with SQLite database
-- **Styling**: Tailwind CSS
-- **Icons**: Custom mapping system in `src/lib/icon-mapping.ts`
-- **Rich Text**: Lexical editor integration
-
-## Key Directories
-- `src/app/` - Next.js pages and API routes
-- `src/collections/` - Payload CMS collections
-- `src/components/` - Reusable React components
-- `src/lib/` - Utilities and configurations
-
-## Existing Pages
-- `/services` - BarberShop services and pricing
-- `/team` - Staff profiles
-- `/gallery` - Before/after photos
-- `/about` - BarberShop story and mission
-- `/contact` - Contact information
-- `/testimonials` - Customer reviews
-- `/book` - Appointment booking with chatbot
-- `/editor` - Rich text editor demo
-
-## Database Collections
-- Users, Services, Customers, Appointments
-- Stylists, Media, BusinessDocumentation
-
-## Common Issues to Avoid
-- Direct lucide-react imports (use custom mapping)
-- Missing TypeScript types
-- Incorrect lexicalEditor import syntax
-- Missing page metadata
-- Inconsistent styling patterns
-
-## Development Workflow
-1. Use pnpm for all package operations
-2. Follow TypeScript best practices
-3. Use custom icon mapping system
-4. Include proper metadata on all pages
-5. Test builds before deployment
-6. Maintain consistent code formatting
+# Modern Men BarberShop Project - AI Assistant Rules
+
+## Project Overview
+This is a Next.js 15.5.2 application for a men's hair BarberShop management system with Payload CMS integration, located in Regina, SK.
+
+## Package Management
+- **ALWAYS** use `pnpm` for package management operations
+- Commands: `pnpm install`, `pnpm add <package>`, `pnpm remove <package>`, `pnpm run <script>`
+- Development: `pnpm dev`, Build: `pnpm build`
+
+## Critical Technical Requirements
+
+### Icon Imports
+- **NEVER** import directly from `lucide-react`
+- **ALWAYS** import from the custom mapping system: `@/lib/icon-mapping`
+- Example: `import { MapPin, Phone, Mail } from '@/lib/icon-mapping';`
+
+### Payload CMS Collections
+- Use `lexicalEditor` for rich text fields
+- Import: `import { lexicalEditor } from '@payloadcms/richtext-lexical';`
+- Configure with: `editor: lexicalEditor({})`
+
+### Next.js Page Pattern
+```typescript
+import { Metadata } from 'next';
+import { Icon1, Icon2 } from '@/lib/icon-mapping';
+
+export const metadata: Metadata = {
+  title: 'Page Title - Modern Men BarberShop',
+  description: 'Page description for SEO',
+  keywords: ['keyword1', 'keyword2']
+};
+
+export default function PageName() {
+  return (
+    <div className="min-h-screen bg-gradient-to-br from-blue-50 to-indigo-100">
+      {/* Page content */}
+    </div>
+  );
+}
+```
+
+### TypeScript Requirements
+- Use strict TypeScript with proper type annotations
+- Handle async/await with Promise types
+- Use interfaces for object shapes
+- Implement proper error handling
+
+### Styling Guidelines
+- Use Tailwind CSS with blue/indigo gradient theme
+- Follow established card and button patterns
+- Ensure responsive design for mobile
+- Use gradient: `bg-gradient-to-br from-blue-50 to-indigo-100`
+
+## Project Architecture
+- **Frontend**: Next.js 15.5.2 with App Router
+- **CMS**: Payload CMS with SQLite database
+- **Styling**: Tailwind CSS
+- **Icons**: Custom mapping system in `src/lib/icon-mapping.ts`
+- **Rich Text**: Lexical editor integration
+
+## Key Directories
+- `src/app/` - Next.js pages and API routes
+- `src/collections/` - Payload CMS collections
+- `src/components/` - Reusable React components
+- `src/lib/` - Utilities and configurations
+
+## Existing Pages
+- `/services` - BarberShop services and pricing
+- `/team` - Staff profiles
+- `/gallery` - Before/after photos
+- `/about` - BarberShop story and mission
+- `/contact` - Contact information
+- `/testimonials` - Customer reviews
+- `/book` - Appointment booking with chatbot
+- `/editor` - Rich text editor demo
+
+## Database Collections
+- Users, Services, Customers, Appointments
+- Stylists, Media, BusinessDocumentation
+
+## Common Issues to Avoid
+- Direct lucide-react imports (use custom mapping)
+- Missing TypeScript types
+- Incorrect lexicalEditor import syntax
+- Missing page metadata
+- Inconsistent styling patterns
+
+## Development Workflow
+1. Use pnpm for all package operations
+2. Follow TypeScript best practices
+3. Use custom icon mapping system
+4. Include proper metadata on all pages
+5. Test builds before deployment
+6. Maintain consistent code formatting